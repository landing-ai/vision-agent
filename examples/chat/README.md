--- conflicted
+++ resolved
@@ -84,26 +84,4 @@
 
 For issues and questions, please file an issue on the GitHub repository, or come ask questions in our Discord: 
 
-<<<<<<< HEAD
-[![](https://dcbadge.vercel.app/api/server/wPdN8RCYew?compact=true&style=flat)](https://discord.gg/wPdN8RCYew)
-=======
----
-
-## Troubleshooting
-
-### Port Already in Use (e.g. 8000)
-
-If you get an error like:
-
-```
-[Errno 48] Address already in use
-```
-
-Run the following command to kill the process using port 8000:
-
-```bash
-kill -9 $(lsof -i TCP:8000 | grep LISTEN | awk '{print $$2}')
-```
-
-> **Note**: you can change `8000` to any other port number in `run.sh`
->>>>>>> 36d208d5
+[![](https://dcbadge.vercel.app/api/server/wPdN8RCYew?compact=true&style=flat)](https://discord.gg/wPdN8RCYew)