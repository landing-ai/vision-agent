--- conflicted
+++ resolved
@@ -1,7 +1,6 @@
 #!/bin/bash
 
 export REPORT_TOOL_TRACES=1
-<<<<<<< HEAD
 export $(cat .env | xargs)
 
 # Store the process IDs for later cleanup
@@ -93,7 +92,4 @@
 wait $CONCURRENTLY_PID
 
 # Return success
-exit 0
-=======
-fastapi dev app.py --port 8001
->>>>>>> 36d208d5
+exit 0