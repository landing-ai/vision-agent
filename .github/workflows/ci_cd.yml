name: CI

on:
  push:
    branches: [ main ]
  pull_request:
    branches: [ main ]

env:
  VISION_AGENT_API_KEY: ${{ secrets.VISION_AGENT_API_KEY }}
  ANTHROPIC_API_KEY: ${{ secrets.ANTHROPIC_API_KEY }}
  OPENAI_API_KEY: 123test
  PYTHONUTF8: 1

jobs:
  unit_test:
    name: Test
    strategy:
      matrix:
        python-version: [3.9, 3.11]
        os: [ ubuntu-22.04, windows-2022, macos-14 ]
    runs-on: ${{ matrix.os }}
    env:
      RUNTIME_TAG: ci_job
    steps:
    - uses: actions/checkout@v3
    - uses: actions/setup-python@v4
      with:
        python-version: ${{ matrix.python-version }}
    - name: Install uv
      shell: bash
      run: |
        pip install uv
        uv --version
    - name: Print Python environment information
      run: |
        uv run which python
        uv run python --version
        uv run pip --version
    - name: Install dependencies
      run: |
        # Install main dependencies first so we can see their size
        uv sync --all-extras
    - name: Linting
      run: |
        # stop the build if there are Python syntax errors or undefined names
        uv run flake8 . --exclude .venv,examples,tests --count --show-source --statistics
    - name: Check Format
      run: |
        uv run black --check --diff --color vision_agent/
    - name: Type Checking
      run: |
        uv run mypy vision_agent
    - name: Test with pytest
      run: |
        uv run pytest -s -vvv tests/unit

  integ_test:
    name: Integration Test
    runs-on: ubuntu-22.04
    env:
      RUNTIME_TAG: ci_job
    steps:
    - uses: actions/checkout@v3
    - uses: actions/setup-python@v4
      with:
        python-version: 3.11
    - name: Install uv
      shell: bash
      run: |
        pip install uv
        uv --version
    - name: Print Python environment information
      run: |
        uv run which python
        uv run python --version
        uv run pip --version
    - name: Install dependencies
      run: |
        # Install main dependencies first so we can see their size
        uv sync --all-extras
    - name: Test with pytest
      run: |
        uv run pytest -v tests/integ

  release:
    name: Release
    needs: unit_test
    # https://github.community/t/how-do-i-specify-job-dependency-running-in-another-workflow/16482
    if: github.event_name == 'push' && github.ref == 'refs/heads/main' && !contains(github.event.head_commit.message, 'chore(release):') && !contains(github.event.head_commit.message, '[skip release]')
    runs-on: ubuntu-latest
    steps:
      - uses: actions/setup-python@v4
        with:
          python-version: 3.10.11
      - name: Install uv
        shell: bash
        run: |
          pip install uv
          uv --version
      - name: Checkout code
        uses: actions/checkout@v3
        with:
          token: ${{ secrets.GH_TOKEN }}
      - name: setup git config
        run: |
          git config user.name "GitHub Actions Bot"
          git config user.email "yazhou.cao@landing.ai"
<<<<<<< HEAD
          - name: Bump up version
          run: |
            current_version=$(uvx --from=toml-cli toml get --toml-path=pyproject.toml project.version)
            IFS='.' read -r major minor patch <<< "$current_version"
            patch=$((patch + 1))
            new_version="${major}.${minor}.${patch}"
            uvx --from=toml-cli toml set --toml-path=pyproject.toml project.version "$new_version"
            git add pyproject.toml
            git commit -m "[skip ci] chore(release): ${new_version}"
            git push        
=======
      - name: Bump up version
        run: |
          VERSION=$(uvx --from=toml-cli toml get --toml-path=pyproject.toml project.version)
          uvx --from=toml-cli toml set --toml-path=pyproject.toml project.version $VERSION
          git add pyproject.toml
          new_version=`uv version`
          git commit -m "[skip ci] chore(release): ${new_version}"
          git push -f
>>>>>>> a194949c
      - name: Publish to PyPI
        run: |
          uv build
          uv publish --token ${{ secrets.PYPI_TOKEN }}<|MERGE_RESOLUTION|>--- conflicted
+++ resolved
@@ -106,27 +106,16 @@
         run: |
           git config user.name "GitHub Actions Bot"
           git config user.email "yazhou.cao@landing.ai"
-<<<<<<< HEAD
-          - name: Bump up version
-          run: |
-            current_version=$(uvx --from=toml-cli toml get --toml-path=pyproject.toml project.version)
-            IFS='.' read -r major minor patch <<< "$current_version"
-            patch=$((patch + 1))
-            new_version="${major}.${minor}.${patch}"
-            uvx --from=toml-cli toml set --toml-path=pyproject.toml project.version "$new_version"
-            git add pyproject.toml
-            git commit -m "[skip ci] chore(release): ${new_version}"
-            git push        
-=======
       - name: Bump up version
         run: |
-          VERSION=$(uvx --from=toml-cli toml get --toml-path=pyproject.toml project.version)
-          uvx --from=toml-cli toml set --toml-path=pyproject.toml project.version $VERSION
+          current_version=$(uvx --from=toml-cli toml get --toml-path=pyproject.toml project.version)
+          IFS='.' read -r major minor patch <<< "$current_version"
+          patch=$((patch + 1))
+          new_version="${major}.${minor}.${patch}"
+          uvx --from=toml-cli toml set --toml-path=pyproject.toml project.version "$new_version"
           git add pyproject.toml
-          new_version=`uv version`
           git commit -m "[skip ci] chore(release): ${new_version}"
           git push -f
->>>>>>> a194949c
       - name: Publish to PyPI
         run: |
           uv build
