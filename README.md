<div align="center">
    <img alt="vision_agent" height="200px" src="https://github.com/landing-ai/vision-agent/blob/main/assets/logo.jpg?raw=true">

# 🔍🤖 Vision Agent

[![](https://dcbadge.vercel.app/api/server/wPdN8RCYew?compact=true&style=flat)](https://discord.gg/wPdN8RCYew)
![ci_status](https://github.com/landing-ai/vision-agent/actions/workflows/ci_cd.yml/badge.svg)
[![PyPI version](https://badge.fury.io/py/vision-agent.svg)](https://badge.fury.io/py/vision-agent)
![version](https://img.shields.io/pypi/pyversions/vision-agent)
</div>

Vision Agent is a library that helps you utilize agent frameworks for your vision tasks.
Many current vision problems can easily take hours or days to solve, you need to find the
right model, figure out how to use it, possibly write programming logic around it to
accomplish the task you want or even more expensive, train your own model. Vision Agent
aims to provide an in-seconds experience by allowing users to describe their problem in
text and utilizing agent frameworks to solve the task for them. Check out our discord
for updates and roadmaps!

## Documentation

- [Vision Agent Library Docs](https://landing-ai.github.io/vision-agent/)


## Getting Started
### Installation
To get started, you can install the library using pip:

```bash
pip install vision-agent
```

Ensure you have an OpenAI API key and set it as an environment variable (if you are
using Azure OpenAI please see the additional setup section):

```bash
export OPENAI_API_KEY="your-api-key"
```

### Vision Agents
You can interact with the agents as you would with any LLM or LMM model:

```python
>>> from vision_agent.agent import VisionAgent
>>> agent = VisionAgent()
>>> agent("What percentage of the area of this jar is filled with coffee beans?", image="jar.jpg")
"The percentage of area of the jar filled with coffee beans is 25%."
```

To better understand how the model came up with it's answer, you can also run it in
debug mode by passing in the verbose argument:

```python
>>> agent = VisionAgent(verbose=True)
```

You can also have it return the workflow it used to complete the task along with all
the individual steps and tools to get the answer:

```python
>>> resp, workflow = agent.chat_with_workflow([{"role": "user", "content": "What percentage of the area of this jar is filled with coffee beans?"}], image="jar.jpg")
>>> print(workflow)
[{"task": "Segment the jar using 'grounding_sam_'.",
  "tool": "grounding_sam_",
  "parameters": {"prompt": "jar", "image": "jar.jpg"},
  "call_results": [[
    {
      "labels": ["jar"],
      "scores": [0.99],
      "bboxes": [
        [0.58, 0.2, 0.72, 0.45],
      ],
      "masks": "mask.png"
    }
  ]],
  "answer": "The jar is located at [0.58, 0.2, 0.72, 0.45].",
},
{"visualize_output": "final_output.png"}]
```

### Tools
There are a variety of tools for the model or the user to use. Some are executed locally
while others are hosted for you. You can also ask an LLM directly to build a tool for
you. For example:

```python
>>> import vision_agent as va
>>> llm = va.llm.OpenAILLM()
>>> detector = llm.generate_detector("Can you build a jar detector for me?")
>>> detector("jar.jpg")
[{"labels": ["jar",],
  "scores": [0.99],
  "bboxes": [
    [0.58, 0.2, 0.72, 0.45],
  ]
}]
```

| Tool | Description |
| --- | --- |
| CLIP | CLIP is a tool that can classify or tag any image given a set of input classes or tags. |
| ImageCaption| ImageCaption is a tool that can generate a caption for an image. |
| GroundingDINO | GroundingDINO is a tool that can detect arbitrary objects with inputs such as category names or referring expressions. |
| GroundingSAM | GroundingSAM is a tool that can detect and segment arbitrary objects with inputs such as category names or referring expressions. |
| DINOv | DINOv is a tool that can detect arbitrary objects with using a referring mask. |
| ExtractFrames | ExtractFrames extracts frames with motion from a video. |
| Crop | Crop crops an image given a bounding box and returns a file name of the cropped image. |
| BboxArea | BboxArea returns the area of the bounding box in pixels normalized to 2 decimal places. |
| SegArea | SegArea returns the area of the segmentation mask in pixels normalized to 2 decimal places. |
| BboxIoU | BboxIoU returns the intersection over union of two bounding boxes normalized to 2 decimal places. |
| SegIoU | SegIoU returns the intersection over union of two segmentation masks normalized to 2 decimal places. |
<<<<<<< HEAD
| BoxDistance | BoxDistance returns the minimum distance between two bounding boxes normalized to 2 decimal places. |
=======
| ExtractFrames | ExtractFrames extracts frames with motion from a video. |
| ExtractFrames | ExtractFrames extracts frames with motion from a video. |
| ZeroShotCounting | ZeroShotCounting returns the total number of objects belonging to a single class in a given image |
| VisualPromptCounting | VisualPromptCounting returns the total number of objects belonging to a single class given an image and visual prompt |
>>>>>>> 501b95dc


It also has a basic set of calculate tools such as add, subtract, multiply and divide.

### Additional Setup
If you want to use Azure OpenAI models, you can set the environment variable:

```bash
export AZURE_OPENAI_API_KEY="your-api-key"
export AZURE_OPENAI_ENDPOINT="your-endpoint"
```

You can then run Vision Agent using the Azure OpenAI models:

```python
>>> import vision_agent as va
>>> agent = va.agent.VisionAgent(
>>>     task_model=va.llm.AzureOpenAILLM(),
>>>     answer_model=va.lmm.AzureOpenAILMM(),
>>>     reflection_model=va.lmm.AzureOpenAILMM(),
>>> )
```
<|MERGE_RESOLUTION|>--- conflicted
+++ resolved
@@ -109,14 +109,10 @@
 | SegArea | SegArea returns the area of the segmentation mask in pixels normalized to 2 decimal places. |
 | BboxIoU | BboxIoU returns the intersection over union of two bounding boxes normalized to 2 decimal places. |
 | SegIoU | SegIoU returns the intersection over union of two segmentation masks normalized to 2 decimal places. |
-<<<<<<< HEAD
 | BoxDistance | BoxDistance returns the minimum distance between two bounding boxes normalized to 2 decimal places. |
-=======
-| ExtractFrames | ExtractFrames extracts frames with motion from a video. |
 | ExtractFrames | ExtractFrames extracts frames with motion from a video. |
 | ZeroShotCounting | ZeroShotCounting returns the total number of objects belonging to a single class in a given image |
 | VisualPromptCounting | VisualPromptCounting returns the total number of objects belonging to a single class given an image and visual prompt |
->>>>>>> 501b95dc
 
 
 It also has a basic set of calculate tools such as add, subtract, multiply and divide.
