--- conflicted
+++ resolved
@@ -3,11 +3,7 @@
 from typing import Any, Callable, Dict, List, Optional, Tuple
 
 import numpy as np
-<<<<<<< HEAD
-from scipy.optimize import linear_sum_assignment
-=======
 from scipy.optimize import linear_sum_assignment  # type: ignore
->>>>>>> 479ad290
 
 from vision_agent.tools.tool_utils import (
     add_bboxes_from_masks,
@@ -270,15 +266,6 @@
             # easier to count the number of instances per label.
             if label not in label_remapping:
                 label_remapping[label] = {"max": 1, "remap": {id: 1}}
-<<<<<<< HEAD
-            elif label in label_remapping and id not in label_remapping[label]["remap"]:
-                max = label_remapping[label]["max"]
-                max += 1
-                label_remapping[label]["remap"][id] = max
-                label_remapping[label]["max"] = max
-
-            new_id = label_remapping[label]["remap"][id]
-=======
             elif label in label_remapping and id not in label_remapping[label]["remap"]:  # type: ignore
                 max_id = label_remapping[label]["max"]
                 max_id += 1  # type: ignore
@@ -286,7 +273,6 @@
                 label_remapping[label]["max"] = max_id
 
             new_id = label_remapping[label]["remap"][id]  # type: ignore
->>>>>>> 479ad290
 
             label = f"{new_id}: {detection['label']}"
             return_frame_data.append(
