--- conflicted
+++ resolved
@@ -541,9 +541,6 @@
         ...     image=image,
         ...     mask=mask,
         ... )
-<<<<<<< HEAD
-        >>> save_image(result, ""inpainted_room.png"")",flux_image_inpainting
-=======
         >>> save_image(result, ""inpainted_room.png"")
     ",flux_image_inpainting
 "'gemini_image_generation' performs image inpainting given an image and text prompt. It can be used to edit parts of an image or the entire image according to the prompt given.","gemini_image_generation(prompt: str, image: numpy.ndarray) -> numpy.ndarray:
@@ -570,7 +567,6 @@
         ... )
         >>> save_image(result, ""inpainted_room.png"")
     ",gemini_image_generation
->>>>>>> 175c7c76
 'siglip_classification' is a tool that can classify an image or a cropped detection given a list of input labels or tags. It returns the same list of the input labels along with their probability scores based on image content.,"siglip_classification(image: numpy.ndarray, labels: List[str]) -> Dict[str, Any]:
 'siglip_classification' is a tool that can classify an image or a cropped detection given a list
     of input labels or tags. It returns the same list of the input labels along with
