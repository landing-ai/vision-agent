--- conflicted
+++ resolved
@@ -8,11 +8,8 @@
     TOOL_DOCSTRING,
     TOOLS,
     TOOLS_DF,
-<<<<<<< HEAD
+    TOOLS_INFO,
     UTIL_TOOLS,
-=======
-    TOOLS_INFO,
->>>>>>> 58115951
     UTILITIES_DOCSTRING,
     blip_image_caption,
     clip,
