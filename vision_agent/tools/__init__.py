--- conflicted
+++ resolved
@@ -65,11 +65,8 @@
     template_match,
     vit_image_classification,
     vit_nsfw_classification,
-<<<<<<< HEAD
     docqa_image,
-=======
     video_temporal_localization,
->>>>>>> 7bee8c77
 )
 
 __new_tools__ = [
