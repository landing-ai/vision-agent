from typing import Callable, List, Optional

from .meta_tools import (
    create_code_artifact,
    edit_code_artifact,
    edit_vision_code,
    generate_vision_code,
    get_tool_descriptions,
    list_artifacts,
    object_detection_fine_tuning,
    open_code_artifact,
    use_object_detection_fine_tuning,
    view_media_artifact,
)
from .prompts import CHOOSE_PARAMS, SYSTEM_PROMPT
from .tool_utils import get_tool_descriptions_by_names
from .tools import (
    FUNCTION_TOOLS,
    TOOL_DESCRIPTIONS,
    TOOL_DOCSTRING,
    TOOLS,
    TOOLS_DF,
    TOOLS_INFO,
    UTIL_TOOLS,
    UTILITIES_DOCSTRING,
    blip_image_caption,
    clip,
    closest_box_distance,
    closest_mask_distance,
    countgd_counting,
    countgd_example_based_counting,
    depth_anything_v2,
    detr_segmentation,
    dpt_hybrid_midas,
    extract_frames_and_timestamps,
    florence2_image_caption,
    florence2_ocr,
    florence2_phrase_grounding,
    florence2_phrase_grounding_video,
    florence2_roberta_vqa,
    florence2_sam2_image,
    florence2_sam2_video_tracking,
    flux_image_inpainting,
    generate_pose_image,
    generate_soft_edge_image,
    get_tool_documentation,
    git_vqa_v2,
    gpt4o_image_vqa,
    gpt4o_video_vqa,
    grounding_dino,
    grounding_sam,
    ixc25_image_vqa,
    ixc25_video_vqa,
    load_image,
    loca_visual_prompt_counting,
    loca_zero_shot_counting,
    ocr,
    overlay_bounding_boxes,
    overlay_heat_map,
    overlay_segmentation_masks,
    owl_v2_image,
    owl_v2_video,
    qwen2_vl_images_vqa,
    qwen2_vl_video_vqa,
    save_image,
    save_json,
    save_video,
    template_match,
    video_temporal_localization,
    vit_image_classification,
    vit_nsfw_classification,
<<<<<<< HEAD
=======
    qwen2_vl_images_vqa,
    qwen2_vl_video_vqa,
    video_temporal_localization,
    flux_image_inpainting,
    siglip_classification,
>>>>>>> 7f66f2db
)

__new_tools__ = [
    "import vision_agent as va",
    "from vision_agent.tools import register_tool",
]


def register_tool(imports: Optional[List] = None) -> Callable:
    def decorator(tool: Callable) -> Callable:
        import inspect

        from .tools import (  # noqa: F811
            get_tool_descriptions,
            get_tools_df,
            get_tools_info,
        )

        global TOOLS, TOOLS_DF, TOOL_DESCRIPTIONS, TOOL_DOCSTRING, TOOLS_INFO

        if tool not in TOOLS:
            TOOLS.append(tool)
            TOOLS_DF = get_tools_df(TOOLS)  # type: ignore
            TOOL_DESCRIPTIONS = get_tool_descriptions(TOOLS)  # type: ignore
            TOOL_DOCSTRING = get_tool_documentation(TOOLS)  # type: ignore
            TOOLS_INFO = get_tools_info(TOOLS)  # type: ignore

            globals()[tool.__name__] = tool
            if imports is not None:
                for import_ in imports:
                    __new_tools__.append(import_)
            __new_tools__.append(inspect.getsource(tool))
        return tool

    return decorator<|MERGE_RESOLUTION|>--- conflicted
+++ resolved
@@ -69,14 +69,11 @@
     video_temporal_localization,
     vit_image_classification,
     vit_nsfw_classification,
-<<<<<<< HEAD
-=======
     qwen2_vl_images_vqa,
     qwen2_vl_video_vqa,
     video_temporal_localization,
     flux_image_inpainting,
     siglip_classification,
->>>>>>> 7f66f2db
 )
 
 __new_tools__ = [
