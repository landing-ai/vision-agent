--- conflicted
+++ resolved
@@ -1,15 +1,9 @@
 from enum import Enum
-<<<<<<< HEAD
+from uuid import UUID
 from typing import List, Tuple, Optional, Annotated
 
 from annotated_types import Len
 from pydantic import BaseModel, ConfigDict, Field, field_serializer, SerializationInfo
-=======
-from typing import List, Optional, Tuple
-from uuid import UUID
-
-from pydantic import BaseModel, ConfigDict, Field, SerializationInfo, field_serializer
->>>>>>> e6995534
 
 
 class BboxInput(BaseModel):
