import inspect
import io
import json
import logging
import tempfile
from importlib import resources
from pathlib import Path
from typing import Any, Callable, Dict, List, Optional, Tuple, Union, cast

import cv2
import numpy as np
import pandas as pd
import requests
from moviepy.editor import ImageSequenceClip
from PIL import Image, ImageDraw, ImageFont

from vision_agent.tools.tool_utils import _send_inference_request
from vision_agent.utils import extract_frames_from_video
from vision_agent.utils.execute import FileSerializer, MimeType
from vision_agent.utils.image_utils import (
    b64_to_pil,
    convert_to_b64,
    denormalize_bbox,
    get_image_size,
    normalize_bbox,
    rle_decode,
)

COLORS = [
    (158, 218, 229),
    (219, 219, 141),
    (23, 190, 207),
    (188, 189, 34),
    (199, 199, 199),
    (247, 182, 210),
    (127, 127, 127),
    (227, 119, 194),
    (196, 156, 148),
    (197, 176, 213),
    (140, 86, 75),
    (148, 103, 189),
    (255, 152, 150),
    (152, 223, 138),
    (214, 39, 40),
    (44, 160, 44),
    (255, 187, 120),
    (174, 199, 232),
    (255, 127, 14),
    (31, 119, 180),
]
_API_KEY = "land_sk_WVYwP00xA3iXely2vuar6YUDZ3MJT9yLX6oW5noUkwICzYLiDV"
_OCR_URL = "https://app.landing.ai/ocr/v1/detect-text"
logging.basicConfig(level=logging.INFO)
_LOGGER = logging.getLogger(__name__)


def grounding_dino(
    prompt: str,
    image: np.ndarray,
    box_threshold: float = 0.20,
    iou_threshold: float = 0.20,
) -> List[Dict[str, Any]]:
    """'grounding_dino' is a tool that can detect and count multiple objects given a text
    prompt such as category names or referring expressions. The categories in text prompt
    are separated by commas or periods. It returns a list of bounding boxes with
    normalized coordinates, label names and associated probability scores.

    Parameters:
        prompt (str): The prompt to ground to the image.
        image (np.ndarray): The image to ground the prompt to.
        box_threshold (float, optional): The threshold for the box detection. Defaults
            to 0.20.
        iou_threshold (float, optional): The threshold for the Intersection over Union
            (IoU). Defaults to 0.20.

    Returns:
        List[Dict[str, Any]]: A list of dictionaries containing the score, label, and
            bounding box of the detected objects with normalized coordinates between 0
            and 1 (xmin, ymin, xmax, ymax). xmin and ymin are the coordinates of the
            top-left and xmax and ymax are the coordinates of the bottom-right of the
            bounding box.

    Example
    -------
        >>> grounding_dino("car. dinosaur", image)
        [
            {'score': 0.99, 'label': 'dinosaur', 'bbox': [0.1, 0.11, 0.35, 0.4]},
            {'score': 0.98, 'label': 'car', 'bbox': [0.2, 0.21, 0.45, 0.5},
        ]
    """
    image_size = image.shape[:2]
    image_b64 = convert_to_b64(image)
    request_data = {
        "prompt": prompt,
        "image": image_b64,
        "tool": "visual_grounding",
        "kwargs": {"box_threshold": box_threshold, "iou_threshold": iou_threshold},
    }
    data: Dict[str, Any] = _send_inference_request(request_data, "tools")
    return_data = []
    for i in range(len(data["bboxes"])):
        return_data.append(
            {
                "score": round(data["scores"][i], 2),
                "label": data["labels"][i],
                "bbox": normalize_bbox(data["bboxes"][i], image_size),
            }
        )
    return return_data


def grounding_sam(
    prompt: str,
    image: np.ndarray,
    box_threshold: float = 0.20,
    iou_threshold: float = 0.20,
) -> List[Dict[str, Any]]:
    """'grounding_sam' is a tool that can detect and segment multiple objects given a
    text prompt such as category names or referring expressions. The categories in text
    prompt are separated by commas or periods. It returns a list of bounding boxes,
    label names, mask file names and associated probability scores.

    Parameters:
        prompt (str): The prompt to ground to the image.
        image (np.ndarray): The image to ground the prompt to.
        box_threshold (float, optional): The threshold for the box detection. Defaults
            to 0.20.
        iou_threshold (float, optional): The threshold for the Intersection over Union
            (IoU). Defaults to 0.20.

    Returns:
        List[Dict[str, Any]]: A list of dictionaries containing the score, label,
            bounding box, and mask of the detected objects with normalized coordinates
            (xmin, ymin, xmax, ymax). xmin and ymin are the coordinates of the top-left
            and xmax and ymax are the coordinates of the bottom-right of the bounding box.
            The mask is binary 2D numpy array where 1 indicates the object and 0 indicates
            the background.

    Example
    -------
        >>> grounding_sam("car. dinosaur", image)
        [
            {
                'score': 0.99,
                'label': 'dinosaur',
                'bbox': [0.1, 0.11, 0.35, 0.4],
                'mask': array([[0, 0, 0, ..., 0, 0, 0],
                    [0, 0, 0, ..., 0, 0, 0],
                    ...,
                    [0, 0, 0, ..., 0, 0, 0],
                    [0, 0, 0, ..., 0, 0, 0]], dtype=uint8),
            },
        ]
    """
    image_size = image.shape[:2]
    image_b64 = convert_to_b64(image)
    request_data = {
        "prompt": prompt,
        "image": image_b64,
        "tool": "visual_grounding_segment",
        "kwargs": {"box_threshold": box_threshold, "iou_threshold": iou_threshold},
    }
    data: Dict[str, Any] = _send_inference_request(request_data, "tools")
    return_data = []
    for i in range(len(data["bboxes"])):
        return_data.append(
            {
                "score": round(data["scores"][i], 2),
                "label": data["labels"][i],
                "bbox": normalize_bbox(data["bboxes"][i], image_size),
                "mask": rle_decode(mask_rle=data["masks"][i], shape=data["mask_shape"]),
            }
        )
    return return_data


def extract_frames(
    video_uri: Union[str, Path], fps: float = 0.5
) -> List[Tuple[np.ndarray, float]]:
    """'extract_frames' extracts frames from a video, returns a list of tuples (frame,
    timestamp), where timestamp is the relative time in seconds where the frame was
    captured. The frame is a local image file path.

    Parameters:
        video_uri (Union[str, Path]): The path to the video file.
        fps (float, optional): The frame rate per second to extract the frames. Defaults
            to 0.5.

    Returns:
        List[Tuple[np.ndarray, float]]: A list of tuples containing the extracted frame
<<<<<<< HEAD
            and the timestamp in seconds.
=======
        as a numpy array and the timestamp in seconds.
>>>>>>> 3dae514e

    Example
    -------
        >>> extract_frames("path/to/video.mp4")
        [(frame1, 0.0), (frame2, 0.5), ...]
    """

    return extract_frames_from_video(str(video_uri), fps)


def ocr(image: np.ndarray) -> List[Dict[str, Any]]:
    """'ocr' extracts text from an image. It returns a list of detected text, bounding
    boxes with normalized coordinates, and confidence scores. The results are sorted
    from top-left to bottom right.

    Parameters:
        image (np.ndarray): The image to extract text from.

    Returns:
        List[Dict[str, Any]]: A list of dictionaries containing the detected text, bbox
            with nornmalized coordinates, and confidence score.

    Example
    -------
        >>> ocr(image)
        [
            {'label': 'hello world', 'bbox': [0.1, 0.11, 0.35, 0.4], 'score': 0.99},
        ]
    """

    pil_image = Image.fromarray(image).convert("RGB")
    image_size = pil_image.size[::-1]
    image_buffer = io.BytesIO()
    pil_image.save(image_buffer, format="PNG")
    buffer_bytes = image_buffer.getvalue()
    image_buffer.close()

    res = requests.post(
        _OCR_URL,
        files={"images": buffer_bytes},
        data={"language": "en"},
        headers={"contentType": "multipart/form-data", "apikey": _API_KEY},
    )

    if res.status_code != 200:
        raise ValueError(f"OCR request failed with status code {res.status_code}")

    data = res.json()
    output = []
    for det in data[0]:
        label = det["text"]
        box = [
            det["location"][0]["x"],
            det["location"][0]["y"],
            det["location"][2]["x"],
            det["location"][2]["y"],
        ]
        box = normalize_bbox(box, image_size)
        output.append({"label": label, "bbox": box, "score": round(det["score"], 2)})

    ocr_results = sorted(output, key=lambda x: (x["bbox"][1], x["bbox"][0]))
    return ocr_results


def zero_shot_counting(image: np.ndarray) -> Dict[str, Any]:
    """'zero_shot_counting' is a tool that counts the dominant foreground object given
    an image and no other information about the content. It returns only the count of
    the objects in the image.

    Parameters:
        image (np.ndarray): The image that contains lot of instances of a single object

    Returns:
        Dict[str, Any]: A dictionary containing the key 'count' and the count as a
            value. E.g. {count: 12}.

    Example
    -------
        >>> zero_shot_counting(image)
        {'count': 45},
    """

    image_b64 = convert_to_b64(image)
    data = {
        "image": image_b64,
        "tool": "zero_shot_counting",
    }
    resp_data = _send_inference_request(data, "tools")
    resp_data["heat_map"] = np.array(b64_to_pil(resp_data["heat_map"][0]))
    return resp_data


def visual_prompt_counting(
    image: np.ndarray, visual_prompt: Dict[str, List[float]]
) -> Dict[str, Any]:
    """'visual_prompt_counting' is a tool that counts the dominant foreground object
    given an image and a visual prompt which is a bounding box describing the object.
    It returns only the count of the objects in the image.

    Parameters:
        image (np.ndarray): The image that contains lot of instances of a single object

    Returns:
        Dict[str, Any]: A dictionary containing the key 'count' and the count as a
            value. E.g. {count: 12}.

    Example
    -------
        >>> visual_prompt_counting(image, {"bbox": [0.1, 0.1, 0.4, 0.42]})
        {'count': 45},
    """

    image_size = get_image_size(image)
    bbox = visual_prompt["bbox"]
    bbox_str = ", ".join(map(str, denormalize_bbox(bbox, image_size)))
    image_b64 = convert_to_b64(image)

    data = {
        "image": image_b64,
        "prompt": bbox_str,
        "tool": "few_shot_counting",
    }
    resp_data = _send_inference_request(data, "tools")
    resp_data["heat_map"] = np.array(b64_to_pil(resp_data["heat_map"][0]))
    return resp_data


def image_question_answering(image: np.ndarray, prompt: str) -> str:
    """'image_question_answering_' is a tool that can answer questions about the visual
    contents of an image given a question and an image. It returns an answer to the
    question

    Parameters:
        image (np.ndarray): The reference image used for the question
        prompt (str): The question about the image

    Returns:
        str: A string which is the answer to the given prompt. E.g. {'text': 'This
            image contains a cat sitting on a table with a bowl of milk.'}.

    Example
    -------
        >>> image_question_answering(image, 'What is the cat doing ?')
        'drinking milk'
    """

    image_b64 = convert_to_b64(image)
    data = {
        "image": image_b64,
        "prompt": prompt,
        "tool": "image_question_answering",
    }

    answer = _send_inference_request(data, "tools")
    return answer["text"][0]  # type: ignore


def clip(image: np.ndarray, classes: List[str]) -> Dict[str, Any]:
    """'clip' is a tool that can classify an image or a cropped detection given a list
    of input classes or tags. It returns the same list of the input classes along with
    their probability scores based on image content.

    Parameters:
        image (np.ndarray): The image to classify or tag
        classes (List[str]): The list of classes or tags that is associated with the image

    Returns:
        Dict[str, Any]: A dictionary containing the labels and scores. One dictionary
            contains a list of given labels and other a list of scores.

    Example
    -------
        >>> clip(image, ['dog', 'cat', 'bird'])
        {"labels": ["dog", "cat", "bird"], "scores": [0.68, 0.30, 0.02]},
    """

    image_b64 = convert_to_b64(image)
    data = {
        "prompt": ",".join(classes),
        "image": image_b64,
        "tool": "closed_set_image_classification",
    }
    resp_data = _send_inference_request(data, "tools")
    resp_data["scores"] = [round(prob, 4) for prob in resp_data["scores"]]
    return resp_data


def image_caption(image: np.ndarray) -> str:
    """'image_caption' is a tool that can caption an image based on its contents. It
    returns a text describing the image.

    Parameters:
        image (np.ndarray): The image to caption

    Returns:
       str: A string which is the caption for the given image.

    Example
    -------
        >>> image_caption(image)
        'This image contains a cat sitting on a table with a bowl of milk.'
    """

    image_b64 = convert_to_b64(image)
    data = {
        "image": image_b64,
        "tool": "image_captioning",
    }

    answer = _send_inference_request(data, "tools")
    return answer["text"][0]  # type: ignore


def closest_mask_distance(mask1: np.ndarray, mask2: np.ndarray) -> float:
    """'closest_mask_distance' calculates the closest distance between two masks.

    Parameters:
        mask1 (np.ndarray): The first mask.
        mask2 (np.ndarray): The second mask.

    Returns:
        float: The closest distance between the two masks.

    Example
    -------
        >>> closest_mask_distance(mask1, mask2)
        0.5
    """

    mask1 = np.clip(mask1, 0, 1)
    mask2 = np.clip(mask2, 0, 1)
    contours1, _ = cv2.findContours(mask1, cv2.RETR_TREE, cv2.CHAIN_APPROX_SIMPLE)
    contours2, _ = cv2.findContours(mask2, cv2.RETR_TREE, cv2.CHAIN_APPROX_SIMPLE)
    largest_contour1 = max(contours1, key=cv2.contourArea)
    largest_contour2 = max(contours2, key=cv2.contourArea)
    polygon1 = cv2.approxPolyDP(largest_contour1, 1.0, True)
    polygon2 = cv2.approxPolyDP(largest_contour2, 1.0, True)
    min_distance = np.inf

    small_polygon, larger_contour = (
        (polygon1, largest_contour2)
        if len(largest_contour1) < len(largest_contour2)
        else (polygon2, largest_contour1)
    )

    # For each point in the first polygon
    for point in small_polygon:
        # Calculate the distance to the second polygon, -1 is to invert result as point inside the polygon is positive

        distance = (
            cv2.pointPolygonTest(
                larger_contour, (point[0, 0].item(), point[0, 1].item()), True
            )
            * -1
        )

        # If the distance is negative, the point is inside the polygon, so the distance is 0
        if distance < 0:
            continue
        else:
            # Update the minimum distance if the point is outside the polygon
            min_distance = min(min_distance, distance)

    return min_distance if min_distance != np.inf else 0.0


def closest_box_distance(
    box1: List[float], box2: List[float], image_size: Tuple[int, int]
) -> float:
    """'closest_box_distance' calculates the closest distance between two bounding boxes.

    Parameters:
        box1 (List[float]): The first bounding box.
        box2 (List[float]): The second bounding box.
        image_size (Tuple[int, int]): The size of the image given as (height, width).

    Returns:
        float: The closest distance between the two bounding boxes.

    Example
    -------
        >>> closest_box_distance([100, 100, 200, 200], [300, 300, 400, 400])
        141.42
    """

    x11, y11, x12, y12 = denormalize_bbox(box1, image_size)
    x21, y21, x22, y22 = denormalize_bbox(box2, image_size)

    horizontal_distance = np.max([0, x21 - x12, x11 - x22])
    vertical_distance = np.max([0, y21 - y12, y11 - y22])
    return cast(float, np.sqrt(horizontal_distance**2 + vertical_distance**2))


# Utility and visualization functions


def save_json(data: Any, file_path: str) -> None:
    """'save_json' is a utility function that saves data as a JSON file. It is helpful
    for saving data that contains NumPy arrays which are not JSON serializable.

    Parameters:
        data (Any): The data to save.
        file_path (str): The path to save the JSON file.

    Example
    -------
        >>> save_json(data, "path/to/file.json")
    """

    class NumpyEncoder(json.JSONEncoder):
        def default(self, obj: Any):  # type: ignore
            if isinstance(obj, np.ndarray):
                return obj.tolist()
            elif isinstance(obj, np.bool_):
                return bool(obj)
            return json.JSONEncoder.default(self, obj)

    with open(file_path, "w") as f:
        json.dump(data, f, cls=NumpyEncoder)


def load_image(image_path: str) -> np.ndarray:
    """'load_image' is a utility function that loads an image from the given file path string.

    Parameters:
        image_path (str): The path to the image.

    Returns:
        np.ndarray: The image as a NumPy array.

    Example
    -------
        >>> load_image("path/to/image.jpg")
    """
    # NOTE: sometimes the generated code pass in a NumPy array
    if isinstance(image_path, np.ndarray):
        return image_path
    image = Image.open(image_path).convert("RGB")
    return np.array(image)


def save_image(image: np.ndarray) -> str:
    """'save_image' is a utility function that saves an image as a temporary file.

    Parameters:
        image (np.ndarray): The image to save.

    Returns:
        str: The path to the saved image.

    Example
    -------
        >>> save_image(image)
        "/tmp/tmpabc123.png"
    """
    from IPython.display import display

    pil_image = Image.fromarray(image.astype(np.uint8))
    display(pil_image)
    with tempfile.NamedTemporaryFile(suffix=".png", delete=False) as f:
        pil_image.save(f, "PNG")
    return f.name


def save_video(
    frames: List[np.ndarray], output_video_path: Optional[str] = None, fps: float = 4
) -> str:
    """'save_video' is a utility function that saves a list of frames as a mp4 video file on disk.

    Parameters:
        frames (list[np.ndarray]): A list of frames to save.
        output_video_path (str): The path to save the video file. If not provided, a temporary file will be created.
        fps (float): The number of frames composes a second in the video.

    Returns:
        str: The path to the saved video file.

    Example
    -------
        >>> save_video(frames)
        "/tmp/tmpvideo123.mp4"
    """
    if fps <= 0:
        _LOGGER.warning(f"Invalid fps value: {fps}. Setting fps to 4 (default value).")
        fps = 4
    with ImageSequenceClip(frames, fps=fps) as video:
        if output_video_path:
            f = open(output_video_path, "wb")
        else:
            f = tempfile.NamedTemporaryFile(suffix=".mp4", delete=False)  # type: ignore
        video.write_videofile(f.name, codec="libx264")
        f.close()
        _save_video_to_result(f.name)
        return f.name


def _save_video_to_result(video_uri: str) -> None:
    """Saves a video into the result of the code execution (as an intermediate output)."""
    from IPython.display import display

    serializer = FileSerializer(video_uri)
    display(
        {
            MimeType.VIDEO_MP4_B64: serializer.base64(),
            MimeType.TEXT_PLAIN: str(serializer),
        },
        raw=True,
    )


def overlay_bounding_boxes(
    image: np.ndarray, bboxes: List[Dict[str, Any]]
) -> np.ndarray:
    """'overlay_bounding_boxes' is a utility function that displays bounding boxes on
    an image.

    Parameters:
        image (np.ndarray): The image to display the bounding boxes on.
        bboxes (List[Dict[str, Any]]): A list of dictionaries containing the bounding
            boxes.

    Returns:
        np.ndarray: The image with the bounding boxes, labels and scores displayed.

    Example
    -------
        >>> image_with_bboxes = overlay_bounding_boxes(
            image, [{'score': 0.99, 'label': 'dinosaur', 'bbox': [0.1, 0.11, 0.35, 0.4]}],
        )
    """
    pil_image = Image.fromarray(image.astype(np.uint8))

    if len(set([box["label"] for box in bboxes])) > len(COLORS):
        _LOGGER.warning(
            "Number of unique labels exceeds the number of available colors. Some labels may have the same color."
        )

    color = {
        label: COLORS[i % len(COLORS)]
        for i, label in enumerate(set([box["label"] for box in bboxes]))
    }
    bboxes = sorted(bboxes, key=lambda x: x["label"], reverse=True)

    width, height = pil_image.size
    fontsize = max(12, int(min(width, height) / 40))
    draw = ImageDraw.Draw(pil_image)
    font = ImageFont.truetype(
        str(resources.files("vision_agent.fonts").joinpath("default_font_ch_en.ttf")),
        fontsize,
    )

    for elt in bboxes:
        label = elt["label"]
        box = elt["bbox"]
        scores = elt["score"]

        # denormalize the box if it is normalized
        box = denormalize_bbox(box, (height, width))

        draw.rectangle(box, outline=color[label], width=4)
        text = f"{label}: {scores:.2f}"
        text_box = draw.textbbox((box[0], box[1]), text=text, font=font)
        draw.rectangle((box[0], box[1], text_box[2], text_box[3]), fill=color[label])
        draw.text((box[0], box[1]), text, fill="black", font=font)
    return np.array(pil_image)


def overlay_segmentation_masks(
    image: np.ndarray, masks: List[Dict[str, Any]]
) -> np.ndarray:
    """'overlay_segmentation_masks' is a utility function that displays segmentation
    masks.

    Parameters:
        image (np.ndarray): The image to display the masks on.
        masks (List[Dict[str, Any]]): A list of dictionaries containing the masks.

    Returns:
        np.ndarray: The image with the masks displayed.

    Example
    -------
        >>> image_with_masks = overlay_segmentation_masks(
            image,
            [{
                'score': 0.99,
                'label': 'dinosaur',
                'mask': array([[0, 0, 0, ..., 0, 0, 0],
                    [0, 0, 0, ..., 0, 0, 0],
                    ...,
                    [0, 0, 0, ..., 0, 0, 0],
                    [0, 0, 0, ..., 0, 0, 0]], dtype=uint8),
            }],
        )
    """
    pil_image = Image.fromarray(image.astype(np.uint8)).convert("RGBA")

    if len(set([mask["label"] for mask in masks])) > len(COLORS):
        _LOGGER.warning(
            "Number of unique labels exceeds the number of available colors. Some labels may have the same color."
        )

    color = {
        label: COLORS[i % len(COLORS)]
        for i, label in enumerate(set([mask["label"] for mask in masks]))
    }
    masks = sorted(masks, key=lambda x: x["label"], reverse=True)

    for elt in masks:
        mask = elt["mask"]
        label = elt["label"]
        np_mask = np.zeros((pil_image.size[1], pil_image.size[0], 4))
        np_mask[mask > 0, :] = color[label] + (255 * 0.5,)
        mask_img = Image.fromarray(np_mask.astype(np.uint8))
        pil_image = Image.alpha_composite(pil_image, mask_img)
    return np.array(pil_image)


def overlay_heat_map(
    image: np.ndarray, heat_map: Dict[str, Any], alpha: float = 0.8
) -> np.ndarray:
    """'overlay_heat_map' is a utility function that displays a heat map on an image.

    Parameters:
        image (np.ndarray): The image to display the heat map on.
        heat_map (Dict[str, Any]): A dictionary containing the heat map under the key
            'heat_map'.
        alpha (float, optional): The transparency of the overlay. Defaults to 0.8.

    Returns:
        np.ndarray: The image with the heat map displayed.

    Example
    -------
        >>> image_with_heat_map = overlay_heat_map(
            image,
            {
                'heat_map': array([[0, 0, 0, ..., 0, 0, 0],
                    [0, 0, 0, ..., 0, 0, 0],
                    ...,
                    [0, 0, 0, ..., 0, 0, 0],
                    [0, 0, 0, ..., 125, 125, 125]], dtype=uint8),
            },
        )
    """
    pil_image = Image.fromarray(image.astype(np.uint8)).convert("RGB")

    if "heat_map" not in heat_map or len(heat_map["heat_map"]) == 0:
        return image

    pil_image = pil_image.convert("L")
    mask = Image.fromarray(heat_map["heat_map"])
    mask = mask.resize(pil_image.size)

    overlay = Image.new("RGBA", mask.size)
    odraw = ImageDraw.Draw(overlay)
    odraw.bitmap((0, 0), mask, fill=(255, 0, 0, round(alpha * 255)))
    combined = Image.alpha_composite(
        pil_image.convert("RGBA"), overlay.resize(pil_image.size)
    )
    return np.array(combined)


def get_tool_documentation(funcs: List[Callable[..., Any]]) -> str:
    docstrings = ""
    for func in funcs:
        docstrings += f"{func.__name__}{inspect.signature(func)}:\n{func.__doc__}\n\n"

    return docstrings


def get_tool_descriptions(funcs: List[Callable[..., Any]]) -> str:
    descriptions = ""
    for func in funcs:
        description = func.__doc__
        if description is None:
            description = ""

        if "Parameters:" in description:
            description = (
                description[: description.find("Parameters:")]
                .replace("\n", " ")
                .strip()
            )

        description = " ".join(description.split())
        descriptions += f"- {func.__name__}{inspect.signature(func)}: {description}\n"
    return descriptions


def get_tools_df(funcs: List[Callable[..., Any]]) -> pd.DataFrame:
    data: Dict[str, List[str]] = {"desc": [], "doc": []}

    for func in funcs:
        desc = func.__doc__
        if desc is None:
            desc = ""
        desc = desc[: desc.find("Parameters:")].replace("\n", " ").strip()
        desc = " ".join(desc.split())

        doc = f"{func.__name__}{inspect.signature(func)}:\n{func.__doc__}"
        data["desc"].append(desc)
        data["doc"].append(doc)

    return pd.DataFrame(data)  # type: ignore


TOOLS = [
    grounding_dino,
    grounding_sam,
    extract_frames,
    ocr,
    clip,
    zero_shot_counting,
    visual_prompt_counting,
    image_question_answering,
    image_caption,
    closest_mask_distance,
    closest_box_distance,
    save_json,
    load_image,
    save_image,
    save_video,
    overlay_bounding_boxes,
    overlay_segmentation_masks,
    overlay_heat_map,
]
TOOLS_DF = get_tools_df(TOOLS)  # type: ignore
TOOL_DESCRIPTIONS = get_tool_descriptions(TOOLS)  # type: ignore
TOOL_DOCSTRING = get_tool_documentation(TOOLS)  # type: ignore
UTILITIES_DOCSTRING = get_tool_documentation(
    [
        save_json,
        load_image,
        save_image,
        save_video,
        overlay_bounding_boxes,
        overlay_segmentation_masks,
        overlay_heat_map,
    ]
)<|MERGE_RESOLUTION|>--- conflicted
+++ resolved
@@ -188,11 +188,7 @@
 
     Returns:
         List[Tuple[np.ndarray, float]]: A list of tuples containing the extracted frame
-<<<<<<< HEAD
-            and the timestamp in seconds.
-=======
-        as a numpy array and the timestamp in seconds.
->>>>>>> 3dae514e
+            as a numpy array and the timestamp in seconds.
 
     Example
     -------
