import io
import json
import logging
import os
import tempfile
import urllib.request
from base64 import b64encode
from concurrent.futures import ThreadPoolExecutor, as_completed
from importlib import resources
from pathlib import Path
<<<<<<< HEAD
from typing import Any, Callable, Dict, List, Optional, Tuple, Union, cast
=======
from typing import IO, Any, Callable, Dict, List, Optional, Tuple, Union, cast
from uuid import UUID
>>>>>>> 0a92aadc

import cv2
import numpy as np
import pandas as pd
import requests
from IPython.display import display
from PIL import Image, ImageDraw, ImageFont
from pillow_heif import register_heif_opener  # type: ignore
from pytube import YouTube  # type: ignore

from vision_agent.lmm.lmm import LMM, AnthropicLMM, OpenAILMM
from vision_agent.utils.execute import FileSerializer, MimeType
from vision_agent.utils.image_utils import (
    b64_to_pil,
    convert_quad_box_to_bbox,
    convert_to_b64,
    denormalize_bbox,
    encode_image_bytes,
    normalize_bbox,
    numpy_to_bytes,
    rle_decode,
    rle_decode_array,
)
from vision_agent.utils.tools import (
    ToolCallTrace,
    add_bboxes_from_masks,
    nms,
    send_inference_request,
    send_task_inference_request,
    should_report_tool_traces,
    single_nms,
)
from vision_agent.utils.tools_doc import get_tool_descriptions as _get_tool_descriptions
from vision_agent.utils.tools_doc import (
    get_tool_documentation as _get_tool_documentation,
)
from vision_agent.utils.tools_doc import get_tools_df as _get_tools_df
from vision_agent.utils.tools_doc import get_tools_info as _get_tools_info
from vision_agent.utils.video import (
    extract_frames_from_video,
    frames_to_bytes,
    video_writer,
)
from vision_agent.utils.video_tracking import (
    ODModels,
    merge_segments,
    post_process,
    process_segment,
    split_frames_into_segments,
)

register_heif_opener()

COLORS = [
    (158, 218, 229),
    (219, 219, 141),
    (23, 190, 207),
    (188, 189, 34),
    (199, 199, 199),
    (247, 182, 210),
    (127, 127, 127),
    (227, 119, 194),
    (196, 156, 148),
    (197, 176, 213),
    (140, 86, 75),
    (148, 103, 189),
    (255, 152, 150),
    (152, 223, 138),
    (214, 39, 40),
    (44, 160, 44),
    (255, 187, 120),
    (174, 199, 232),
    (255, 127, 14),
    (31, 119, 180),
]
_API_KEY = "land_sk_WVYwP00xA3iXely2vuar6YUDZ3MJT9yLX6oW5noUkwICzYLiDV"
_OCR_URL = "https://app.landing.ai/ocr/v1/detect-text"
_LOGGER = logging.getLogger(__name__)


def _display_tool_trace(
    function_name: str,
    request: Dict[str, Any],
    response: Any,
    files: Union[List[Tuple[str, bytes]], str],
) -> None:
    # Sends data through IPython's display function so front-end can show them. We use
    # a function here instead of a decarator becuase we do not want to re-calculate data
    # such as video bytes, which can be slow. Since this is calculated inside the
    # function we can't capture it with a decarator without adding it as a return value
    # which would change the function signature and affect the agent.
    if not should_report_tool_traces():
        return

    files_in_b64: List[Tuple[str, str]]
    if isinstance(files, str):
        files_in_b64 = [("images", files)]
    else:
        files_in_b64 = [(file[0], b64encode(file[1]).decode("utf-8")) for file in files]

    request["function_name"] = function_name
    tool_call_trace = ToolCallTrace(
        endpoint_url="",
        type="tool_func_call",
        request=request,
        response={"data": response},
        error=None,
        files=files_in_b64,
    )
    display({MimeType.APPLICATION_JSON: tool_call_trace.model_dump()}, raw=True)


def _sam2(
    image: np.ndarray,
    detections: List[Dict[str, Any]],
    image_size: Tuple[int, ...],
    image_bytes: Optional[bytes] = None,
) -> Dict[str, Any]:
    if image_bytes is None:
        image_bytes = numpy_to_bytes(image)

    files = [("images", image_bytes)]
    payload = {
        "model": "sam2",
        "bboxes": json.dumps(
            [
                {
                    "labels": [d["label"] for d in detections],
                    "bboxes": [
                        denormalize_bbox(d["bbox"], image_size) for d in detections
                    ],
                }
            ]
        ),
    }

    metadata = {"function_name": "sam2"}
    pred_detections = send_task_inference_request(
        payload, "sam2", files=files, metadata=metadata
    )
    frame = pred_detections[0]
    return_data = []
    display_data = []
    for inp_detection, detection in zip(detections, frame):
        mask = rle_decode_array(detection["mask"])
        label = detection["label"]
        bbox = normalize_bbox(detection["bounding_box"], detection["mask"]["size"])
        return_data.append(
            {
                "label": label,
                "bbox": bbox,
                "mask": mask,
                "score": inp_detection["score"],
            }
        )
        display_data.append(
            {
                "label": label,
                "bbox": detection["bounding_box"],
                "mask": detection["mask"],
                "score": inp_detection["score"],
            }
        )
    return {"files": files, "return_data": return_data, "display_data": display_data}


def sam2(
    image: np.ndarray,
    detections: List[Dict[str, Any]],
) -> List[Dict[str, Any]]:
    """'sam2' is a tool that can segment multiple objects given an input bounding box,
    label and score. It returns a set of masks along with the corresponding bounding
    boxes and labels.

    Parameters:
        image (np.ndarray): The image that contains multiple instances of the object.
        detections (List[Dict[str, Any]]): A list of dictionaries containing the score,
            label, and bounding box of the detected objects with normalized coordinates
            between 0 and 1 (xmin, ymin, xmax, ymax). xmin and ymin are the coordinates
            of the top-left and xmax and ymax are the coordinates of the bottom-right of
            the bounding box.

    Returns:
        List[Dict[str, Any]]: A list of dictionaries containing the score, label,
            bounding box, and mask of the detected objects with normalized coordinates
            (xmin, ymin, xmax, ymax). xmin and ymin are the coordinates of the top-left
            and xmax and ymax are the coordinates of the bottom-right of the bounding box.
            The mask is binary 2D numpy array where 1 indicates the object and 0 indicates
            the background.

    Example
    -------
        >>> sam2(image, [
                {'score': 0.49, 'label': 'flower', 'bbox': [0.1, 0.11, 0.35, 0.4]},
            ])
        [
            {
                'score': 0.49,
                'label': 'flower',
                'bbox': [0.1, 0.11, 0.35, 0.4],
                'mask': array([[0, 0, 0, ..., 0, 0, 0],
                    [0, 0, 0, ..., 0, 0, 0],
                    ...,
                    [0, 0, 0, ..., 0, 0, 0],
                    [0, 0, 0, ..., 0, 0, 0]], dtype=uint8),
            },
        ]
    """
    image_size = image.shape[:2]
    ret = _sam2(image, detections, image_size)
    _display_tool_trace(
        sam2.__name__,
        {"detections": detections},
        ret["display_data"],
        ret["files"],
    )

    return ret["return_data"]  # type: ignore


def od_sam2_video_tracking(
    od_model: ODModels,
    prompt: str,
    frames: List[np.ndarray],
    box_threshold: float = 0.30,
    chunk_length: Optional[int] = 50,
    deployment_id: Optional[str] = None,
) -> Dict[str, Any]:
    chunk_length = 50 if chunk_length is None else chunk_length
    segment_size = chunk_length
    # Number of overlapping frames between segments
    overlap = 1
    # chunk_length needs to be segment_size + 1 or else on the last segment it will
    # run the OD model again and merging will not work
    chunk_length = chunk_length + 1

    if len(frames) == 0 or not isinstance(frames, List):
        return {"files": [], "return_data": [], "display_data": []}

    image_size = frames[0].shape[:2]

    # Split frames into segments with overlap
    segments = split_frames_into_segments(frames, segment_size, overlap)

    def _apply_object_detection(  # inner method to avoid circular importing issues.
        od_model: ODModels,
        prompt: str,
        segment_index: int,
        frame_number: int,
        deployment_id: str,
        segment_frames: list,
    ) -> tuple:
        """
        Applies the specified object detection model to the given image.

        Args:
            od_model: The object detection model to use.
            prompt: The prompt for the object detection model.
            segment_index: The index of the current segment.
            frame_number: The number of the current frame.
            deployment_id: Optional The Model deployment ID.
            segment_frames: List of frames for the current segment.

        Returns:
            A tuple containing the object detection results and the name of the function used.
        """

        if od_model == ODModels.COUNTGD:
            segment_results = countgd_object_detection(
                prompt=prompt,
                image=segment_frames[frame_number],
                box_threshold=box_threshold,
            )
            function_name = "countgd_object_detection"

        elif od_model == ODModels.OWLV2:
            segment_results = owlv2_object_detection(
                prompt=prompt,
                image=segment_frames[frame_number],
                box_threshold=box_threshold,
            )
            function_name = "owlv2_object_detection"

        elif od_model == ODModels.FLORENCE2:
            segment_results = florence2_object_detection(
                prompt=prompt,
                image=segment_frames[frame_number],
            )
            function_name = "florence2_object_detection"

        elif od_model == ODModels.AGENTIC:
            segment_results = agentic_object_detection(
                prompt=prompt,
                image=segment_frames[frame_number],
            )
            function_name = "agentic_object_detection"

        elif od_model == ODModels.CUSTOM:
            segment_results = custom_object_detection(
                deployment_id=deployment_id,
                image=segment_frames[frame_number],
                box_threshold=box_threshold,
            )
            function_name = "custom_object_detection"

        else:
            raise NotImplementedError(
                f"Object detection model '{od_model}' is not implemented."
            )

        return segment_results, function_name

    # Process each segment and collect detections
    detections_per_segment: List[Any] = []
    with ThreadPoolExecutor() as executor:
        futures = {
            executor.submit(
                process_segment,
                segment_frames=segment,
                od_model=od_model,
                prompt=prompt,
                deployment_id=deployment_id,
                chunk_length=chunk_length,
                image_size=image_size,
                segment_index=segment_index,
                object_detection_tool=_apply_object_detection,
            ): segment_index
            for segment_index, segment in enumerate(segments)
        }

        for future in as_completed(futures):
            segment_index = futures[future]
            detections_per_segment.append((segment_index, future.result()))

    detections_per_segment = [
        x[1] for x in sorted(detections_per_segment, key=lambda x: x[0])
    ]

    merged_detections = merge_segments(detections_per_segment)
    post_processed = post_process(merged_detections, image_size)

    buffer_bytes = frames_to_bytes(frames)
    files = [("video", buffer_bytes)]

    return {
        "files": files,
        "return_data": post_processed["return_data"],
        "display_data": post_processed["display_data"],
    }


# Owl V2 Tools


def _owlv2_object_detection(
    prompt: str,
    image: np.ndarray,
    box_threshold: float,
    image_size: Tuple[int, ...],
    image_bytes: Optional[bytes] = None,
) -> Dict[str, Any]:
    if image_bytes is None:
        image_bytes = numpy_to_bytes(image)

    files = [("image", image_bytes)]
    payload = {
        "prompts": [s.strip() for s in prompt.split(",")],
        "confidence": box_threshold,
        "model": "owlv2",
    }
    metadata = {"function_name": "owlv2_object_detection"}

    detections = send_task_inference_request(
        payload,
        "text-to-object-detection",
        files=files,
        metadata=metadata,
    )

    # get the first frame
    bboxes = detections[0]
    bboxes_formatted = [
        {
            "label": bbox["label"],
            "bbox": normalize_bbox(bbox["bounding_box"], image_size),
            "score": round(bbox["score"], 2),
        }
        for bbox in bboxes
    ]
    display_data = [
        {
            "label": bbox["label"],
            "bbox": bbox["bounding_box"],
            "score": round(bbox["score"], 2),
        }
        for bbox in bboxes
    ]
    return {
        "files": files,
        "return_data": bboxes_formatted,
        "display_data": display_data,
    }


def owlv2_object_detection(
    prompt: str,
    image: np.ndarray,
    box_threshold: float = 0.10,
) -> List[Dict[str, Any]]:
    """'owlv2_object_detection' is a tool that can detect and count multiple objects
    given a text prompt such as category names or referring expressions on images. The
    categories in text prompt are separated by commas. It returns a list of bounding
    boxes with normalized coordinates, label names and associated probability scores.

    Parameters:
        prompt (str): The prompt to ground to the image.
        image (np.ndarray): The image to ground the prompt to.
        box_threshold (float, optional): The threshold for the box detection. Defaults
            to 0.10.

    Returns:
        List[Dict[str, Any]]: A list of dictionaries containing the score, label, and
            bounding box of the detected objects with normalized coordinates between 0
            and 1 (xmin, ymin, xmax, ymax). xmin and ymin are the coordinates of the
            top-left and xmax and ymax are the coordinates of the bottom-right of the
            bounding box.

    Example
    -------
        >>> owlv2_object_detection("car, dinosaur", image)
        [
            {'score': 0.99, 'label': 'dinosaur', 'bbox': [0.1, 0.11, 0.35, 0.4]},
            {'score': 0.98, 'label': 'car', 'bbox': [0.2, 0.21, 0.45, 0.5},
        ]
    """

    image_size = image.shape[:2]
    if image_size[0] < 1 or image_size[1] < 1:
        return []

    ret = _owlv2_object_detection(prompt, image, box_threshold, image_size)

    _display_tool_trace(
        owlv2_object_detection.__name__,
        {
            "prompts": prompt,
            "confidence": box_threshold,
        },
        ret["display_data"],
        ret["files"],
    )
    return ret["return_data"]  # type: ignore


def owlv2_sam2_instance_segmentation(
    prompt: str,
    image: np.ndarray,
    box_threshold: float = 0.10,
) -> List[Dict[str, Any]]:
    """'owlv2_sam2_instance_segmentation' is a tool that can detect and count multiple
    instances of objects given a text prompt such as category names or referring
    expressions on images. The categories in text prompt are separated by commas. It
    returns a list of bounding boxes with normalized coordinates, label names, masks
    and associated probability scores.

    Parameters:
        prompt (str): The object that needs to be counted.
        image (np.ndarray): The image that contains multiple instances of the object.
        box_threshold (float, optional): The threshold for detection. Defaults
            to 0.10.

    Returns:
        List[Dict[str, Any]]: A list of dictionaries containing the score, label,
            bounding box, and mask of the detected objects with normalized coordinates
            (xmin, ymin, xmax, ymax). xmin and ymin are the coordinates of the top-left
            and xmax and ymax are the coordinates of the bottom-right of the bounding box.
            The mask is binary 2D numpy array where 1 indicates the object and 0 indicates
            the background.

    Example
    -------
        >>> owlv2_sam2_instance_segmentation("flower", image)
        [
            {
                'score': 0.49,
                'label': 'flower',
                'bbox': [0.1, 0.11, 0.35, 0.4],
                'mask': array([[0, 0, 0, ..., 0, 0, 0],
                    [0, 0, 0, ..., 0, 0, 0],
                    ...,
                    [0, 0, 0, ..., 0, 0, 0],
                    [0, 0, 0, ..., 0, 0, 0]], dtype=uint8),
            },
        ]
    """

    od_ret = _owlv2_object_detection(prompt, image, box_threshold, image.shape[:2])
    seg_ret = _sam2(
        image, od_ret["return_data"], image.shape[:2], image_bytes=od_ret["files"][0][1]
    )

    _display_tool_trace(
        owlv2_sam2_instance_segmentation.__name__,
        {
            "prompts": prompt,
            "confidence": box_threshold,
        },
        seg_ret["display_data"],
        seg_ret["files"],
    )

    return seg_ret["return_data"]  # type: ignore


def owlv2_sam2_video_tracking(
    prompt: str,
    frames: List[np.ndarray],
    box_threshold: float = 0.10,
    chunk_length: Optional[int] = 25,
) -> List[List[Dict[str, Any]]]:
    """'owlv2_sam2_video_tracking' is a tool that can track and segment multiple
    objects in a video given a text prompt such as category names or referring
    expressions. The categories in the text prompt are separated by commas. It returns
    a list of bounding boxes, label names, masks and associated probability scores and
    is useful for tracking and counting without duplicating counts.

    Parameters:
        prompt (str): The prompt to ground to the image.
        frames (List[np.ndarray]): The list of frames to ground the prompt to.
        box_threshold (float, optional): The threshold for the box detection. Defaults
            to 0.10.
        chunk_length (Optional[int]): The number of frames to re-run owlv2 to find
            new objects.

    Returns:
        List[List[Dict[str, Any]]]: A list of list of dictionaries containing the
            label, segmentation mask and bounding boxes. The outer list represents each
            frame and the inner list is the entities per frame. The detected objects
            have normalized coordinates between 0 and 1 (xmin, ymin, xmax, ymax). xmin
            and ymin are the coordinates of the top-left and xmax and ymax are the
            coordinates of the bottom-right of the bounding box. The mask is binary 2D
            numpy array where 1 indicates the object and 0 indicates the background.
            The label names are prefixed with their ID represent the total count.

    Example
    -------
        >>> owlv2_sam2_video_tracking("car, dinosaur", frames)
        [
            [
                {
                    'label': '0: dinosaur',
                    'bbox': [0.1, 0.11, 0.35, 0.4],
                    'mask': array([[0, 0, 0, ..., 0, 0, 0],
                        [0, 0, 0, ..., 0, 0, 0],
                        ...,
                        [0, 0, 0, ..., 0, 0, 0],
                        [0, 0, 0, ..., 0, 0, 0]], dtype=uint8),
                },
            ],
            ...
        ]
    """

    ret = od_sam2_video_tracking(
        ODModels.OWLV2,
        prompt=prompt,
        frames=frames,
        box_threshold=box_threshold,
        chunk_length=chunk_length,
    )
    _display_tool_trace(
        owlv2_sam2_video_tracking.__name__,
        {"prompt": prompt, "chunk_length": chunk_length},
        ret["display_data"],
        ret["files"],
    )
    return ret["return_data"]  # type: ignore


# Florence2 Tools


def florence2_object_detection(
    prompt: str,
    image: np.ndarray,
) -> List[Dict[str, Any]]:
    """'florence2_object_detection' is a tool that can detect multiple objects given a
    text prompt which can be object names or caption. You can optionally separate the
    object names in the text with commas. It returns a list of bounding boxes with
    normalized coordinates, label names and associated confidence scores of 1.0.

    Parameters:
        prompt (str): The prompt to ground to the image. Use exclusive categories that
            do not overlap such as 'person, car' and NOT 'person, athlete'.
        image (np.ndarray): The image to used to detect objects

    Returns:
        List[Dict[str, Any]]: A list of dictionaries containing the score, label, and
            bounding box of the detected objects with normalized coordinates between 0
            and 1 (xmin, ymin, xmax, ymax). xmin and ymin are the coordinates of the
            top-left and xmax and ymax are the coordinates of the bottom-right of the
            bounding box. The scores are always 1.0 and cannot be thresholded

    Example
    -------
        >>> florence2_object_detection('person looking at a coyote', image)
        [
            {'score': 1.0, 'label': 'person', 'bbox': [0.1, 0.11, 0.35, 0.4]},
            {'score': 1.0, 'label': 'coyote', 'bbox': [0.34, 0.21, 0.85, 0.5},
        ]
    """

    image_size = image.shape[:2]
    if image_size[0] < 1 or image_size[1] < 1:
        return []

    buffer_bytes = numpy_to_bytes(image)
    files = [("image", buffer_bytes)]
    payload = {
        "prompts": [s.strip() for s in prompt.split(",")],
        "model": "florence2",
    }
    metadata = {"function_name": "florence2_object_detection"}

    detections = send_task_inference_request(
        payload,
        "text-to-object-detection",
        files=files,
        metadata=metadata,
    )

    # get the first frame
    bboxes = detections[0]
    bboxes_formatted = [
        {
            "label": bbox["label"],
            "bbox": normalize_bbox(bbox["bounding_box"], image_size),
            "score": round(bbox["score"], 2),
        }
        for bbox in bboxes
    ]

    _display_tool_trace(
        florence2_object_detection.__name__,
        payload,
        detections[0],
        files,
    )
    return [bbox for bbox in bboxes_formatted]


def florence2_sam2_instance_segmentation(
    prompt: str,
    image: np.ndarray,
) -> List[Dict[str, Any]]:
    """'florence2_sam2_instance_segmentation' is a tool that can segment multiple
    objects given a text prompt such as category names or referring expressions. The
    categories in the text prompt are separated by commas. It returns a list of
    bounding boxes, label names, mask file names and associated probability scores of
    1.0.

    Parameters:
        prompt (str): The prompt to ground to the image. Use exclusive categories that
            do not overlap such as 'person, car' and NOT 'person, athlete'.
        image (np.ndarray): The image to ground the prompt to.

    Returns:
        List[Dict[str, Any]]: A list of dictionaries containing the score, label,
            bounding box, and mask of the detected objects with normalized coordinates
            (xmin, ymin, xmax, ymax). xmin and ymin are the coordinates of the top-left
            and xmax and ymax are the coordinates of the bottom-right of the bounding box.
            The mask is binary 2D numpy array where 1 indicates the object and 0 indicates
            the background.

    Example
    -------
        >>> florence2_sam2_instance_segmentation("car, dinosaur", image)
        [
            {
                'score': 1.0,
                'label': 'dinosaur',
                'bbox': [0.1, 0.11, 0.35, 0.4],
                'mask': array([[0, 0, 0, ..., 0, 0, 0],
                    [0, 0, 0, ..., 0, 0, 0],
                    ...,
                    [0, 0, 0, ..., 0, 0, 0],
                    [0, 0, 0, ..., 0, 0, 0]], dtype=uint8),
            },
        ]
    """

    if image.shape[0] < 1 or image.shape[1] < 1:
        return []

    buffer_bytes = numpy_to_bytes(image)
    files = [("image", buffer_bytes)]
    payload = {
        "prompt": prompt,
        "model": "florence2sam2",
    }
    metadata = {"function_name": "florence2_sam2_instance_segmentation"}

    detections = send_task_inference_request(
        payload,
        "text-to-instance-segmentation",
        files=files,
        metadata=metadata,
    )

    # get the first frame
    frame = detections[0]
    return_data = []
    for detection in frame:
        mask = rle_decode_array(detection["mask"])
        label = detection["label"]
        bbox = normalize_bbox(detection["bounding_box"], detection["mask"]["size"])
        return_data.append({"label": label, "bbox": bbox, "mask": mask, "score": 1.0})

    _display_tool_trace(
        florence2_sam2_instance_segmentation.__name__,
        payload,
        detections[0],
        files,
    )
    return return_data


def florence2_sam2_video_tracking(
    prompt: str,
    frames: List[np.ndarray],
    chunk_length: Optional[int] = 25,
) -> List[List[Dict[str, Any]]]:
    """'florence2_sam2_video_tracking' is a tool that can track and segment multiple
    objects in a video given a text prompt such as category names or referring
    expressions. The categories in the text prompt are separated by commas. It returns
    a list of bounding boxes, label names, masks and associated probability scores and
    is useful for tracking and counting without duplicating counts.

    Parameters:
        prompt (str): The prompt to ground to the image. Use exclusive categories that
            do not overlap such as 'person, car' and NOT 'person, athlete'.
        frames (List[np.ndarray]): The list of frames to ground the prompt to.
        chunk_length (Optional[int]): The number of frames to re-run florence2 to find
            new objects.

    Returns:
        List[List[Dict[str, Any]]]: A list of list of dictionaries containing the
            label, segmentation mask and bounding boxes. The outer list represents each
            frame and the inner list is the entities per frame. The detected objects
            have normalized coordinates between 0 and 1 (xmin, ymin, xmax, ymax). xmin
            and ymin are the coordinates of the top-left and xmax and ymax are the
            coordinates of the bottom-right of the bounding box. The mask is binary 2D
            numpy array where 1 indicates the object and 0 indicates the background.
            The label names are prefixed with their ID represent the total count.

    Example
    -------
        >>> florence2_sam2_video_tracking("car, dinosaur", frames)
        [
            [
                {
                    'label': '0: dinosaur',
                    'bbox': [0.1, 0.11, 0.35, 0.4],
                    'mask': array([[0, 0, 0, ..., 0, 0, 0],
                        [0, 0, 0, ..., 0, 0, 0],
                        ...,
                        [0, 0, 0, ..., 0, 0, 0],
                        [0, 0, 0, ..., 0, 0, 0]], dtype=uint8),
                },
            ],
            ...
        ]
    """

    if len(frames) == 0 or not isinstance(frames, List):
        raise ValueError("Must provide a list of numpy arrays for frames")

    buffer_bytes = frames_to_bytes(frames)
    files = [("video", buffer_bytes)]
    payload = {
        "prompt": prompt,
        "model": "florence2sam2",
    }
    metadata = {"function_name": "florence2_sam2_video_tracking"}

    if chunk_length is not None:
        payload["chunk_length_frames"] = chunk_length  # type: ignore

    detections = send_task_inference_request(
        payload,
        "text-to-instance-segmentation",
        files=files,
        metadata=metadata,
    )

    return_data = []
    for frame in detections:
        return_frame_data = []
        for detection in frame:
            mask = rle_decode_array(detection["mask"])
            label = str(detection["id"]) + ": " + detection["label"]
            return_frame_data.append(
                {"label": label, "mask": mask, "score": 1.0, "rle": detection["mask"]}
            )
        return_data.append(return_frame_data)
    return_data = add_bboxes_from_masks(return_data)
    return_data = nms(return_data, iou_threshold=0.95)

    _display_tool_trace(
        florence2_sam2_video_tracking.__name__,
        payload,
        [
            [
                {
                    "label": e["label"],
                    "score": e["score"],
                    "bbox": denormalize_bbox(e["bbox"], frames[0].shape[:2]),
                    "mask": e["rle"],
                }
                for e in lst
            ]
            for lst in return_data
        ],
        files,
    )
    # We save the RLE for display purposes, re-calculting RLE can get very expensive.
    # Deleted here because we are returning the numpy masks instead
    for frame in return_data:
        for obj in frame:
            del obj["rle"]
    return return_data


def florence2_ocr(image: np.ndarray) -> List[Dict[str, Any]]:
    """'florence2_ocr' is a tool that can detect text and text regions in an image.
    Each text region contains one line of text. It returns a list of detected text,
    the text region as a bounding box with normalized coordinates, and confidence
    scores. The results are sorted from top-left to bottom right.

    Parameters:
        image (np.ndarray): The image to extract text from.

    Returns:
        List[Dict[str, Any]]: A list of dictionaries containing the detected text, bbox
            with normalized coordinates, and confidence score.

    Example
    -------
        >>> florence2_ocr(image)
        [
            {'label': 'hello world', 'bbox': [0.1, 0.11, 0.35, 0.4], 'score': 0.99},
        ]
    """

    image_size = image.shape[:2]
    if image_size[0] < 1 or image_size[1] < 1:
        return []
    image_b64 = convert_to_b64(image)
    data = {
        "image": image_b64,
        "task": "<OCR_WITH_REGION>",
        "function_name": "florence2_ocr",
    }

    detections = send_inference_request(data, "florence2", v2=True)
    detections = detections["<OCR_WITH_REGION>"]
    return_data = []
    for i in range(len(detections["quad_boxes"])):
        return_data.append(
            {
                "label": detections["labels"][i],
                "bbox": normalize_bbox(
                    convert_quad_box_to_bbox(detections["quad_boxes"][i]), image_size
                ),
                "score": 1.0,
            }
        )
    _display_tool_trace(
        florence2_ocr.__name__,
        {},
        detections,
        image_b64,
    )
    return return_data


# CountGD Tools


def _countgd_object_detection(
    prompt: str,
    image: np.ndarray,
    box_threshold: float,
    image_size: Tuple[int, ...],
    image_bytes: Optional[bytes] = None,
) -> Dict[str, Any]:
    if image_bytes is None:
        image_bytes = numpy_to_bytes(image)

    files = [("image", image_bytes)]
    prompts = [p.strip() for p in prompt.split(", ")]

    def _run_countgd(prompt: str) -> List[Dict[str, Any]]:
        payload = {
            "prompts": [prompt],
            "confidence": box_threshold,  # still not being used in the API
            "model": "countgd",
        }
        metadata = {"function_name": "countgd_object_detection"}

        detections = send_task_inference_request(
            payload, "text-to-object-detection", files=files, metadata=metadata
        )
        # get the first frame
        return detections[0]  # type: ignore

    bboxes = []
    with ThreadPoolExecutor() as executor:
        futures = [executor.submit(_run_countgd, prompt) for prompt in prompts]
        for future in as_completed(futures):
            bboxes.extend(future.result())

    return_data = [
        {
            "label": bbox["label"],
            "bbox": normalize_bbox(bbox["bounding_box"], image_size),
            "score": round(bbox["score"], 2),
        }
        for bbox in bboxes
    ]

    return_data = single_nms(return_data, iou_threshold=0.80)
    display_data = [
        {
            "label": e["label"],
            "score": e["score"],
            "bbox": denormalize_bbox(e["bbox"], image_size),
        }
        for e in return_data
    ]
    return {"files": files, "return_data": return_data, "display_data": display_data}


def countgd_object_detection(
    prompt: str,
    image: np.ndarray,
    box_threshold: float = 0.23,
) -> List[Dict[str, Any]]:
    """'countgd_object_detection' is a tool that can detect multiple instances of an
    object given a text prompt. It is particularly useful when trying to detect and
    count a large number of objects. You can optionally separate object names in the
    prompt with commas. It returns a list of bounding boxes with normalized
    coordinates, label names and associated confidence scores.

    Parameters:
        prompt (str): The object that needs to be counted.
        image (np.ndarray): The image that contains multiple instances of the object.
        box_threshold (float, optional): The threshold for detection. Defaults
            to 0.23.

    Returns:
        List[Dict[str, Any]]: A list of dictionaries containing the score, label, and
            bounding box of the detected objects with normalized coordinates between 0
            and 1 (xmin, ymin, xmax, ymax). xmin and ymin are the coordinates of the
            top-left and xmax and ymax are the coordinates of the bottom-right of the
            bounding box.

    Example
    -------
        >>> countgd_object_detection("flower", image)
        [
            {'score': 0.49, 'label': 'flower', 'bbox': [0.1, 0.11, 0.35, 0.4]},
            {'score': 0.68, 'label': 'flower', 'bbox': [0.2, 0.21, 0.45, 0.5},
            {'score': 0.78, 'label': 'flower', 'bbox': [0.3, 0.35, 0.48, 0.52},
            {'score': 0.98, 'label': 'flower', 'bbox': [0.44, 0.24, 0.49, 0.58},
        ]
    """
    image_size = image.shape[:2]
    if image_size[0] < 1 or image_size[1] < 1:
        return []

    ret = _countgd_object_detection(prompt, image, box_threshold, image_size)
    _display_tool_trace(
        countgd_object_detection.__name__,
        {
            "prompts": prompt,
            "confidence": box_threshold,
        },
        ret["display_data"],
        ret["files"],
    )
    return ret["return_data"]  # type: ignore


def countgd_sam2_instance_segmentation(
    prompt: str,
    image: np.ndarray,
    box_threshold: float = 0.23,
) -> List[Dict[str, Any]]:
    """'countgd_sam2_instance_segmentation' is a tool that can detect multiple
    instances of an object given a text prompt. It is particularly useful when trying
    to detect and count a large number of objects. You can optionally separate object
    names in the prompt with commas. It returns a list of bounding boxes with
    normalized coordinates, label names, masks associated confidence scores.

    Parameters:
        prompt (str): The object that needs to be counted.
        image (np.ndarray): The image that contains multiple instances of the object.
        box_threshold (float, optional): The threshold for detection. Defaults
            to 0.23.

    Returns:
        List[Dict[str, Any]]: A list of dictionaries containing the score, label,
            bounding box, and mask of the detected objects with normalized coordinates
            (xmin, ymin, xmax, ymax). xmin and ymin are the coordinates of the top-left
            and xmax and ymax are the coordinates of the bottom-right of the bounding box.
            The mask is binary 2D numpy array where 1 indicates the object and 0 indicates
            the background.

    Example
    -------
        >>> countgd_sam2_instance_segmentation("flower", image)
        [
            {
                'score': 0.49,
                'label': 'flower',
                'bbox': [0.1, 0.11, 0.35, 0.4],
                'mask': array([[0, 0, 0, ..., 0, 0, 0],
                    [0, 0, 0, ..., 0, 0, 0],
                    ...,
                    [0, 0, 0, ..., 0, 0, 0],
                    [0, 0, 0, ..., 0, 0, 0]], dtype=uint8),
            },
        ]
    """

    od_ret = _countgd_object_detection(prompt, image, box_threshold, image.shape[:2])
    seg_ret = _sam2(
        image, od_ret["return_data"], image.shape[:2], image_bytes=od_ret["files"][0][1]
    )

    _display_tool_trace(
        countgd_sam2_instance_segmentation.__name__,
        {
            "prompts": prompt,
            "confidence": box_threshold,
        },
        seg_ret["display_data"],
        seg_ret["files"],
    )

    return seg_ret["return_data"]  # type: ignore


def countgd_sam2_video_tracking(
    prompt: str,
    frames: List[np.ndarray],
    box_threshold: float = 0.23,
    chunk_length: Optional[int] = 25,
) -> List[List[Dict[str, Any]]]:
    """'countgd_sam2_video_tracking' is a tool that can track and segment multiple
    objects in a video given a text prompt such as category names or referring
    expressions. The categories in the text prompt are separated by commas. It returns
    a list of bounding boxes, label names, masks and associated probability scores and
    is useful for tracking and counting without duplicating counts.

    Parameters:
        prompt (str): The prompt to ground to the image.
        frames (List[np.ndarray]): The list of frames to ground the prompt to.
        box_threshold (float, optional): The threshold for detection. Defaults
            to 0.23.
        chunk_length (Optional[int]): The number of frames to re-run countgd to find
            new objects.

    Returns:
        List[List[Dict[str, Any]]]: A list of list of dictionaries containing the
            label, segmentation mask and bounding boxes. The outer list represents each
            frame and the inner list is the entities per frame. The detected objects
            have normalized coordinates between 0 and 1 (xmin, ymin, xmax, ymax). xmin
            and ymin are the coordinates of the top-left and xmax and ymax are the
            coordinates of the bottom-right of the bounding box. The mask is binary 2D
            numpy array where 1 indicates the object and 0 indicates the background.
            The label names are prefixed with their ID represent the total count.

    Example
    -------
        >>> countgd_sam2_video_tracking("car, dinosaur", frames)
        [
            [
                {
                    'label': '0: dinosaur',
                    'bbox': [0.1, 0.11, 0.35, 0.4],
                    'mask': array([[0, 0, 0, ..., 0, 0, 0],
                        [0, 0, 0, ..., 0, 0, 0],
                        ...,
                        [0, 0, 0, ..., 0, 0, 0],
                        [0, 0, 0, ..., 0, 0, 0]], dtype=uint8),
                },
            ],
            ...
        ]
    """

    ret = od_sam2_video_tracking(
        ODModels.COUNTGD,
        prompt=prompt,
        frames=frames,
        box_threshold=box_threshold,
        chunk_length=chunk_length,
    )
    _display_tool_trace(
        countgd_sam2_video_tracking.__name__,
        {},
        ret["display_data"],
        ret["files"],
    )
    return ret["return_data"]  # type: ignore


# Custom Models


def countgd_visual_prompt_object_detection(
    visual_prompts: List[List[float]],
    image: np.ndarray,
    box_threshold: float = 0.23,
) -> List[Dict[str, Any]]:
    """'countgd_visual_prompt_object_detection' is a tool that can precisely count
    multiple instances of an object given few visual example prompts. It returns a list
    of bounding boxes with normalized coordinates, label names and associated
    confidence scores.

    Parameters:
        visual_prompts (List[List[float]]): Bounding boxes of the object in format
            [xmin, ymin, xmax, ymax]. Upto 3 bounding boxes can be provided. image
            (np.ndarray): The image that contains multiple instances of the object.
            box_threshold (float, optional): The threshold for detection. Defaults to
            0.23.

    Returns:
        List[Dict[str, Any]]: A list of dictionaries containing the score, label, and
            bounding box of the detected objects with normalized coordinates between 0
            and 1 (xmin, ymin, xmax, ymax). xmin and ymin are the coordinates of the
            top-left and xmax and ymax are the coordinates of the bottom-right of the
            bounding box.

    Example
    -------
        >>> countgd_visual_object_detection(
            visual_prompts=[[0.1, 0.1, 0.4, 0.42], [0.2, 0.3, 0.25, 0.35]],
            image=image
        )
        [
            {'score': 0.49, 'label': 'object', 'bounding_box': [0.1, 0.11, 0.35, 0.4]},
            {'score': 0.68, 'label': 'object', 'bounding_box': [0.2, 0.21, 0.45, 0.5},
            {'score': 0.78, 'label': 'object', 'bounding_box': [0.3, 0.35, 0.48, 0.52},
            {'score': 0.98, 'label': 'object', 'bounding_box': [0.44, 0.24, 0.49, 0.58},
        ]
    """
    image_size = image.shape[:2]
    if image_size[0] < 1 or image_size[1] < 1:
        return []

    buffer_bytes = numpy_to_bytes(image)
    files = [("image", buffer_bytes)]
    visual_prompts = [
        denormalize_bbox(bbox, image.shape[:2]) for bbox in visual_prompts
    ]
    payload = {"visual_prompts": json.dumps(visual_prompts), "model": "countgd"}
    metadata = {"function_name": "countgd_visual_prompt_object_detection"}

    detections = send_task_inference_request(
        payload, "visual-prompts-to-object-detection", files=files, metadata=metadata
    )

    # get the first frame
    bboxes_per_frame = detections[0]
    bboxes_formatted = [
        {
            "label": bbox["label"],
            "bbox": normalize_bbox(bbox["bounding_box"], image_size),
            "score": round(bbox["score"], 2),
        }
        for bbox in bboxes_per_frame
    ]
    _display_tool_trace(
        countgd_visual_prompt_object_detection.__name__,
        payload,
        [
            {
                "label": e["label"],
                "score": e["score"],
                "bbox": denormalize_bbox(e["bbox"], image_size),
            }
            for e in bboxes_formatted
        ],
        files,
    )

    return bboxes_formatted


def custom_object_detection(
    deployment_id: str,
    image: np.ndarray,
    box_threshold: float = 0.1,
) -> List[Dict[str, Any]]:
    """'custom_object_detection' is a tool that can detect instances of an
    object given a deployment_id of a previously finetuned object detection model.
    It is particularly useful when trying to detect objects that are not well detected by generalist models.
    It returns a list of bounding boxes with normalized
    coordinates, label names and associated confidence scores.

    Parameters:
        deployment_id (str): The id of the finetuned model.
        image (np.ndarray): The image that contains instances of the object.
        box_threshold (float, optional): The threshold for detection. Defaults
            to 0.1.

    Returns:
        List[Dict[str, Any]]: A list of dictionaries containing the score, label, and
            bounding box of the detected objects with normalized coordinates between 0
            and 1 (xmin, ymin, xmax, ymax). xmin and ymin are the coordinates of the
            top-left and xmax and ymax are the coordinates of the bottom-right of the
            bounding box.

    Example
    -------
        >>> custom_object_detection("abcd1234-5678efg", image)
        [
            {'score': 0.49, 'label': 'flower', 'bbox': [0.1, 0.11, 0.35, 0.4]},
            {'score': 0.68, 'label': 'flower', 'bbox': [0.2, 0.21, 0.45, 0.5]},
            {'score': 0.78, 'label': 'flower', 'bbox': [0.3, 0.35, 0.48, 0.52]},
            {'score': 0.98, 'label': 'flower', 'bbox': [0.44, 0.24, 0.49, 0.58]},
        ]
    """
    image_size = image.shape[:2]
    if image_size[0] < 1 or image_size[1] < 1:
        return []

    files = [("image", numpy_to_bytes(image))]
    payload = {
        "deployment_id": deployment_id,
        "confidence": box_threshold,
    }
    detections: List[List[Dict[str, Any]]] = send_inference_request(
        payload, "custom-object-detection", files=files, v2=True
    )

    bboxes = detections[0]
    bboxes_formatted = [
        {
            "label": bbox["label"],
            "bbox": normalize_bbox(bbox["bounding_box"], image_size),
            "score": bbox["score"],
        }
        for bbox in bboxes
    ]
    display_data = [
        {
            "label": bbox["label"],
            "bbox": bbox["bounding_box"],
            "score": bbox["score"],
        }
        for bbox in bboxes
    ]

    _display_tool_trace(
        custom_object_detection.__name__,
        payload,
        display_data,
        files,
    )
    return bboxes_formatted


def custom_od_sam2_video_tracking(
    deployment_id: str,
    frames: List[np.ndarray],
    chunk_length: Optional[int] = 25,
) -> List[List[Dict[str, Any]]]:
    """'custom_od_sam2_video_tracking' is a tool that can segment multiple objects given a
    custom model with predefined category names.
    It returns a list of bounding boxes, label names,
    mask file names and associated probability scores.

    Parameters:
        deployment_id (str): The id of the deployed custom model.
        image (np.ndarray): The image to ground the prompt to.
        chunk_length (Optional[int]): The number of frames to re-run florence2 to find
            new objects.

    Returns:
        List[Dict[str, Any]]: A list of dictionaries containing the score, label,
            bounding box, and mask of the detected objects with normalized coordinates
            (xmin, ymin, xmax, ymax). xmin and ymin are the coordinates of the top-left
            and xmax and ymax are the coordinates of the bottom-right of the bounding box.
            The mask is binary 2D numpy array where 1 indicates the object and 0 indicates
            the background.

    Example
    -------
        >>> custom_od_sam2_video_tracking("abcd1234-5678efg", frames)
        [
            [
                {
                    'label': '0: dinosaur',
                    'bbox': [0.1, 0.11, 0.35, 0.4],
                    'mask': array([[0, 0, 0, ..., 0, 0, 0],
                        [0, 0, 0, ..., 0, 0, 0],
                        ...,
                        [0, 0, 0, ..., 0, 0, 0],
                        [0, 0, 0, ..., 0, 0, 0]], dtype=uint8),
                },
            ],
            ...
        ]
    """

    ret = od_sam2_video_tracking(
        ODModels.CUSTOM,
        prompt="",
        frames=frames,
        chunk_length=chunk_length,
        deployment_id=deployment_id,
    )
    _display_tool_trace(
        custom_od_sam2_video_tracking.__name__,
        {},
        ret["display_data"],
        ret["files"],
    )
    return ret["return_data"]  # type: ignore


# Agentic OD Tools


def _agentic_object_detection(
    prompt: str,
    image: np.ndarray,
    image_size: Tuple[int, ...],
    image_bytes: Optional[bytes] = None,
) -> Dict[str, Any]:
    if image_bytes is None:
        image_bytes = numpy_to_bytes(image)

    files = [("image", image_bytes)]
    payload = {
        "prompts": [s.strip() for s in prompt.split(",")],
        "model": "agentic",
    }
    metadata = {"function_name": "agentic_object_detection"}

    detections = send_task_inference_request(
        payload,
        "text-to-object-detection",
        files=files,
        metadata=metadata,
    )

    # get the first frame
    bboxes = detections[0]
    bboxes_formatted = [
        {
            "label": bbox["label"],
            "bbox": normalize_bbox(bbox["bounding_box"], image_size),
            "score": bbox["score"],
        }
        for bbox in bboxes
    ]
    display_data = [
        {
            "label": bbox["label"],
            "bbox": bbox["bounding_box"],
            "score": bbox["score"],
        }
        for bbox in bboxes
    ]
    return {
        "files": files,
        "return_data": bboxes_formatted,
        "display_data": display_data,
    }


def agentic_object_detection(
    prompt: str,
    image: np.ndarray,
) -> List[Dict[str, Any]]:
    """'agentic_object_detection' is a tool that can detect multiple objects given a
    text prompt such as object names or referring expressions on images. It's
    particularly good at detecting specific objects given detailed descriptive prompts.
    It returns a list of bounding boxes with normalized coordinates, label names and
    associated probability scores.

    Parameters:
        prompt (str): The prompt to ground to the image, only supports a single prompt
            with no commas or periods.
        image (np.ndarray): The image to ground the prompt to.

    Returns:
        List[Dict[str, Any]]: A list of dictionaries containing the score, label, and
            bounding box of the detected objects with normalized coordinates between 0
            and 1 (xmin, ymin, xmax, ymax). xmin and ymin are the coordinates of the
            top-left and xmax and ymax are the coordinates of the bottom-right of the
            bounding box.

    Example
    -------
        >>> agentic_object_detection("a red car", image)
        [
            {'score': 0.99, 'label': 'a red car', 'bbox': [0.1, 0.11, 0.35, 0.4]},
            {'score': 0.98, 'label': 'a red car', 'bbox': [0.2, 0.21, 0.45, 0.5},
        ]
    """

    image_size = image.shape[:2]
    if image_size[0] < 1 or image_size[1] < 1:
        return []

    ret = _agentic_object_detection(prompt, image, image_size)

    _display_tool_trace(
        agentic_object_detection.__name__,
        {"prompts": prompt},
        ret["display_data"],
        ret["files"],
    )
    return ret["return_data"]  # type: ignore


def agentic_sam2_instance_segmentation(
    prompt: str, image: np.ndarray
) -> List[Dict[str, Any]]:
    """'agentic_sam2_instance_segmentation' is a tool that can detect multiple
    instances given a text prompt such as object names or referring expressions on
    images. It's particularly good at detecting specific objects given detailed
    descriptive prompts. It returns a list of bounding boxes with normalized
    coordinates, label names, masks and associated probability scores.

    Parameters:
        prompt (str): The object that needs to be counted, only supports a single
            prompt with no commas or periods.
        image (np.ndarray): The image that contains multiple instances of the object.

    Returns:
        List[Dict[str, Any]]: A list of dictionaries containing the score, label,
            bounding box, and mask of the detected objects with normalized coordinates
            (xmin, ymin, xmax, ymax). xmin and ymin are the coordinates of the top-left
            and xmax and ymax are the coordinates of the bottom-right of the bounding box.
            The mask is binary 2D numpy array where 1 indicates the object and 0 indicates
            the background.

    Example
    -------
        >>> agentic_sam2_instance_segmentation("a large blue flower", image)
        [
            {
                'score': 0.49,
                'label': 'a large blue flower',
                'bbox': [0.1, 0.11, 0.35, 0.4],
                'mask': array([[0, 0, 0, ..., 0, 0, 0],
                    [0, 0, 0, ..., 0, 0, 0],
                    ...,
                    [0, 0, 0, ..., 0, 0, 0],
                    [0, 0, 0, ..., 0, 0, 0]], dtype=uint8),
            },
        ]
    """

    od_ret = _agentic_object_detection(prompt, image, image.shape[:2])
    seg_ret = _sam2(
        image, od_ret["return_data"], image.shape[:2], image_bytes=od_ret["files"][0][1]
    )

    _display_tool_trace(
        agentic_sam2_instance_segmentation.__name__,
        {
            "prompts": prompt,
        },
        seg_ret["display_data"],
        seg_ret["files"],
    )

    return seg_ret["return_data"]  # type: ignore


def agentic_sam2_video_tracking(
    prompt: str,
    frames: List[np.ndarray],
    chunk_length: Optional[int] = 25,
) -> List[List[Dict[str, Any]]]:
    """'agentic_sam2_video_tracking' is a tool that can track and segment multiple
    objects in a video given a text prompt such as object names or referring
    expressions. It's particularly good at detecting specific objects given detailed
    descriptive prompts and returns a list of bounding boxes, label names, masks and
    associated probability scores and is useful for tracking and counting without
    duplicating counts.

    Parameters:
        prompt (str): The prompt to ground to the image, only supports a single prompt
            with  no commas or periods.
        frames (List[np.ndarray]): The list of frames to ground the prompt to.
        chunk_length (Optional[int]): The number of frames to re-run agentic object detection to
            to find new objects.

    Returns:
        List[List[Dict[str, Any]]]: A list of list of dictionaries containing the
            label, segmentation mask and bounding boxes. The outer list represents each
            frame and the inner list is the entities per frame. The detected objects
            have normalized coordinates between 0 and 1 (xmin, ymin, xmax, ymax). xmin
            and ymin are the coordinates of the top-left and xmax and ymax are the
            coordinates of the bottom-right of the bounding box. The mask is binary 2D
            numpy array where 1 indicates the object and 0 indicates the background.
            The label names are prefixed with their ID represent the total count.

    Example
    -------
        >>> agentic_sam2_video_tracking("a runner with yellow shoes", frames)
        [
            [
                {
                    'label': '0: a runner with yellow shoes',
                    'bbox': [0.1, 0.11, 0.35, 0.4],
                    'mask': array([[0, 0, 0, ..., 0, 0, 0],
                        [0, 0, 0, ..., 0, 0, 0],
                        ...,
                        [0, 0, 0, ..., 0, 0, 0],
                        [0, 0, 0, ..., 0, 0, 0]], dtype=uint8),
                },
            ],
            ...
        ]
    """

    ret = od_sam2_video_tracking(
        ODModels.AGENTIC,
        prompt=prompt,
        frames=frames,
        chunk_length=chunk_length,
    )
    _display_tool_trace(
        agentic_sam2_video_tracking.__name__,
        {},
        ret["display_data"],
        ret["files"],
    )
    return ret["return_data"]  # type: ignore


def qwen2_vl_images_vqa(prompt: str, images: List[np.ndarray]) -> str:
    """'qwen2_vl_images_vqa' is a tool that can answer any questions about arbitrary
    images including regular images or images of documents or presentations. It can be
    very useful for document QA or OCR text extraction. It returns text as an answer to
    the question.

    Parameters:
        prompt (str): The question about the document image
        images (List[np.ndarray]): The reference images used for the question

    Returns:
        str: A string which is the answer to the given prompt.

    Example
    -------
        >>> qwen2_vl_images_vqa('Give a summary of the document', images)
        'The document talks about the history of the United States of America and its...'
    """
    if isinstance(images, np.ndarray):
        images = [images]

    for image in images:
        if image.shape[0] < 1 or image.shape[1] < 1:
            raise ValueError(f"Image is empty, image shape: {image.shape}")

    files = [("images", numpy_to_bytes(image)) for image in images]
    payload = {
        "prompt": prompt,
        "model": "qwen2vl",
        "function_name": "qwen2_vl_images_vqa",
    }
    data: Dict[str, Any] = send_inference_request(
        payload, "image-to-text", files=files, v2=True
    )
    _display_tool_trace(
        qwen2_vl_images_vqa.__name__,
        payload,
        cast(str, data),
        files,
    )
    return cast(str, data)


def qwen2_vl_video_vqa(prompt: str, frames: List[np.ndarray]) -> str:
    """'qwen2_vl_video_vqa' is a tool that can answer any questions about arbitrary videos
    including regular videos or videos of documents or presentations. It returns text
    as an answer to the question.

    Parameters:
        prompt (str): The question about the video
        frames (List[np.ndarray]): The reference frames used for the question

    Returns:
        str: A string which is the answer to the given prompt.

    Example
    -------
        >>> qwen2_vl_video_vqa('Which football player made the goal?', frames)
        'Lionel Messi'
    """

    if len(frames) == 0 or not isinstance(frames, List):
        raise ValueError("Must provide a list of numpy arrays for frames")

    buffer_bytes = frames_to_bytes(frames)
    files = [("video", buffer_bytes)]
    payload = {
        "prompt": prompt,
        "model": "qwen2vl",
        "function_name": "qwen2_vl_video_vqa",
    }
    data: Dict[str, Any] = send_inference_request(
        payload, "image-to-text", files=files, v2=True
    )
    _display_tool_trace(
        qwen2_vl_video_vqa.__name__,
        payload,
        cast(str, data),
        files,
    )
    return cast(str, data)


def ocr(image: np.ndarray) -> List[Dict[str, Any]]:
    """'ocr' extracts text from an image. It returns a list of detected text, bounding
    boxes with normalized coordinates, and confidence scores. The results are sorted
    from top-left to bottom right.

    Parameters:
        image (np.ndarray): The image to extract text from.

    Returns:
        List[Dict[str, Any]]: A list of dictionaries containing the detected text, bbox
            with normalized coordinates, and confidence score.

    Example
    -------
        >>> ocr(image)
        [
            {'label': 'hello world', 'bbox': [0.1, 0.11, 0.35, 0.4], 'score': 0.99},
        ]
    """

    pil_image = Image.fromarray(image).convert("RGB")
    image_size = pil_image.size[::-1]
    if image_size[0] < 1 or image_size[1] < 1:
        return []
    image_buffer = io.BytesIO()
    pil_image.save(image_buffer, format="PNG")
    buffer_bytes = image_buffer.getvalue()
    image_buffer.close()

    res = requests.post(
        _OCR_URL,
        files={"images": buffer_bytes},
        data={"language": "en"},
        headers={"contentType": "multipart/form-data", "apikey": _API_KEY},
    )

    if res.status_code != 200:
        raise ValueError(f"OCR request failed with status code {res.status_code}")

    data = res.json()
    output = []
    for det in data[0]:
        label = det["text"]
        box = [
            det["location"][0]["x"],
            det["location"][0]["y"],
            det["location"][2]["x"],
            det["location"][2]["y"],
        ]
        box = normalize_bbox(box, image_size)
        output.append({"label": label, "bbox": box, "score": round(det["score"], 2)})

    _display_tool_trace(
        ocr.__name__,
        {},
        data,
        cast(List[Tuple[str, bytes]], [("image", buffer_bytes)]),
    )
    return sorted(output, key=lambda x: (x["bbox"][1], x["bbox"][0]))


def claude35_text_extraction(image: np.ndarray) -> str:
    """'claude35_text_extraction' is a tool that can extract text from an image. It
    returns the extracted text as a string and can be used as an alternative to OCR if
    you do not need to know the exact bounding box of the text.

    Parameters:
        image (np.ndarray): The image to extract text from.

    Returns:
        str: The extracted text from the image.
    """

    lmm = AnthropicLMM()
    buffer = io.BytesIO()
    Image.fromarray(image).save(buffer, format="PNG")
    image_bytes = buffer.getvalue()
    image_b64 = "data:image/png;base64," + encode_image_bytes(image_bytes)
    text = lmm.generate(
        "Extract and return any text you see in this image and nothing else. If you do not read any text respond with an empty string.",
        [image_b64],
    )
    return cast(str, text)


def document_extraction(image: np.ndarray) -> Dict[str, Any]:
    """'document_extraction' is a tool that can extract structured information out of
    documents with different layouts. It returns the extracted data in a structured
    hierarchical format containing text, tables, pictures, charts, and other
    information.

    Parameters:
        image (np.ndarray): The document image to analyze

    Returns:
        Dict[str, Any]: A dictionary containing the extracted information.

    Example
    -------
        >>> document_analysis(image)
        {'pages':
            [{'bbox': [0, 0, 1.0, 1.0],
                    'chunks': [{'bbox': [0.8, 0.1, 1.0, 0.2],
                                'label': 'page_header',
                                'order': 75
                                'caption': 'Annual Report 2024',
                                'summary': 'This annual report summarizes ...' },
                               {'bbox': [0.2, 0.9, 0.9, 1.0],
                                'label': 'table',
                                'order': 1119,
                                'caption': [{'Column 1': 'Value 1', 'Column 2': 'Value 2'},
                                'summary': 'This table illustrates a trend of ...'},
                    ],
    """

    image_file = numpy_to_bytes(image)

    files = [("image", image_file)]

    payload = {
        "model": "document-analysis",
    }

    data: Dict[str, Any] = send_inference_request(
        payload=payload,
        endpoint_name="document-analysis",
        files=files,
        v2=True,
        metadata_payload={"function_name": "document_analysis"},
    )

    # don't display normalized bboxes
    _display_tool_trace(
        document_extraction.__name__,
        payload,
        data,
        files,
    )

    def normalize(data: Any) -> Dict[str, Any]:
        if isinstance(data, Dict):
            if "bbox" in data:
                data["bbox"] = normalize_bbox(data["bbox"], image.shape[:2])
            for key in data:
                data[key] = normalize(data[key])
        elif isinstance(data, List):
            for i in range(len(data)):
                data[i] = normalize(data[i])
        return data  # type: ignore

    data = normalize(data)

    return data


def document_qa(
    prompt: str,
    image: np.ndarray,
) -> str:
    """'document_qa' is a tool that can answer any questions about arbitrary documents,
    presentations, or tables. It's very useful for document QA tasks, you can ask it a
    specific question or ask it to return a JSON object answering multiple questions
    about the document.

    Parameters:
        prompt (str): The question to be answered about the document image.
        image (np.ndarray): The document image to analyze.

    Returns:
        str: The answer to the question based on the document's context.

    Example
    -------
        >>> document_qa(image, question)
        'The answer to the question ...'
    """

    image_file = numpy_to_bytes(image)

    files = [("image", image_file)]

    payload = {
        "model": "document-analysis",
    }

    data: Dict[str, Any] = send_inference_request(
        payload=payload,
        endpoint_name="document-analysis",
        files=files,
        v2=True,
        metadata_payload={"function_name": "document_qa"},
    )

    def normalize(data: Any) -> Dict[str, Any]:
        if isinstance(data, Dict):
            if "bbox" in data:
                data["bbox"] = normalize_bbox(data["bbox"], image.shape[:2])
            for key in data:
                data[key] = normalize(data[key])
        elif isinstance(data, List):
            for i in range(len(data)):
                data[i] = normalize(data[i])
        return data  # type: ignore

    data = normalize(data)

    prompt = f"""
Document Context:
{data}\n
Question: {prompt}\n
Answer the question directly using only the information from the document, do not answer with any additional text besides the answer. If the answer is not definitively contained in the document, say "I cannot find the answer in the provided document."
    """

    lmm = AnthropicLMM()
    llm_output = lmm.generate(prompt=prompt)
    llm_output = cast(str, llm_output)

    _display_tool_trace(
        document_qa.__name__,
        payload,
        llm_output,
        files,
    )

    return llm_output


def _sample(frames: List[np.ndarray], sample_size: int) -> List[np.ndarray]:
    sample_indices = np.linspace(0, len(frames) - 1, sample_size, dtype=int)
    sampled_frames = []

    for i, frame in enumerate(frames):
        if i in sample_indices:
            sampled_frames.append(frame)
        if len(sampled_frames) >= sample_size:
            break
    return sampled_frames


def activity_recognition(
    prompt: str,
    frames: List[np.ndarray],
    model: str = "qwen2vl",
    chunk_length_frames: int = 10,
) -> List[float]:
    """'activity_recognition' is a tool that can recognize activities in a video given a
    text prompt. It can be used to identify where specific activities or actions
    happen in a video and returns a list of 0s and 1s to indicate the activity.

    Parameters:
        prompt (str): The event you want to identify, should be phrased as a question,
            for example, "Did a goal happen?".
        frames (List[np.ndarray]): The reference frames used for the question
        model (str): The model to use for the inference. Valid values are
            'claude-35', 'gpt-4o', 'qwen2vl'.
        chunk_length_frames (int): length of each chunk in frames

    Returns:
        List[float]: A list of floats with a value of 1.0 if the activity is detected in
            the chunk_length_frames of the video.

    Example
    -------
        >>> activity_recognition('Did a goal happened?', frames)
        [0.0, 0.0, 0.0, 1.0, 1.0, 0.0]
    """

    buffer_bytes = frames_to_bytes(frames)
    files = [("video", buffer_bytes)]

    segments = split_frames_into_segments(
        frames, segment_size=chunk_length_frames, overlap=0
    )

    prompt = (
        f"{prompt} Please respond with a 'yes' or 'no' based on the frames provided."
    )

    def _lmm_activity_recognition(
        lmm: LMM,
        segment: List[np.ndarray],
    ) -> List[float]:
        frames = _sample(segment, 10)
        media = []
        for frame in frames:
            buffer = io.BytesIO()
            image_pil = Image.fromarray(frame)
            if image_pil.size[0] > 768:
                image_pil.thumbnail((768, 768))
            image_pil.save(buffer, format="PNG")
            image_bytes = buffer.getvalue()
            image_b64 = "data:image/png;base64," + encode_image_bytes(image_bytes)
            media.append(image_b64)

        response = cast(str, lmm.generate(prompt, media))
        if "yes" in response.lower():
            return [1.0] * len(segment)
        return [0.0] * len(segment)

    def _qwen2vl_activity_recognition(segment: List[np.ndarray]) -> List[float]:
        payload: Dict[str, Any] = {
            "prompt": prompt,
            "model": "qwen2vl",
            "function_name": "qwen2_vl_video_vqa",
        }
        segment_buffer_bytes = [("video", frames_to_bytes(segment))]
        response = send_inference_request(
            payload, "image-to-text", files=segment_buffer_bytes, v2=True
        )
        if "yes" in response.lower():
            return [1.0] * len(segment)
        return [0.0] * len(segment)

    if model == "claude-35":

        def _apply_activity_recognition(segment: List[np.ndarray]) -> List[float]:
            return _lmm_activity_recognition(AnthropicLMM(), segment)

    elif model == "gpt-4o":

        def _apply_activity_recognition(segment: List[np.ndarray]) -> List[float]:
            return _lmm_activity_recognition(OpenAILMM(), segment)

    elif model == "qwen2vl":
        _apply_activity_recognition = _qwen2vl_activity_recognition
    else:
        raise ValueError(f"Invalid model: {model}")

    with ThreadPoolExecutor() as executor:
        futures = {
            executor.submit(_apply_activity_recognition, segment): segment_index
            for segment_index, segment in enumerate(segments)
        }

        return_value_tuples = []
        for future in as_completed(futures):
            segment_index = futures[future]
            return_value_tuples.append((segment_index, future.result()))
    return_values = [x[1] for x in sorted(return_value_tuples, key=lambda x: x[0])]
    return_values_flattened = cast(List[float], [e for o in return_values for e in o])

    _display_tool_trace(
        activity_recognition.__name__,
        {"prompt": prompt, "model": model},
        return_values,
        files,
    )
    return return_values_flattened


def vit_image_classification(image: np.ndarray) -> Dict[str, Any]:
    """'vit_image_classification' is a tool that can classify an image. It returns a
    list of classes and their probability scores based on image content.

    Parameters:
        image (np.ndarray): The image to classify or tag

    Returns:
        Dict[str, Any]: A dictionary containing the labels and scores. One dictionary
            contains a list of labels and other a list of scores.

    Example
    -------
        >>> vit_image_classification(image)
        {"labels": ["leopard", "lemur, otter", "bird"], "scores": [0.68, 0.30, 0.02]},
    """
    if image.shape[0] < 1 or image.shape[1] < 1:
        return {"labels": [], "scores": []}

    image_b64 = convert_to_b64(image)
    data = {
        "image": image_b64,
        "tool": "image_classification",
        "function_name": "vit_image_classification",
    }
    resp_data: dict[str, Any] = send_inference_request(data, "tools")
    resp_data["scores"] = [round(prob, 4) for prob in resp_data["scores"]]
    _display_tool_trace(
        vit_image_classification.__name__,
        data,
        resp_data,
        image_b64,
    )
    return resp_data


def vit_nsfw_classification(image: np.ndarray) -> Dict[str, Any]:
    """'vit_nsfw_classification' is a tool that can classify an image as 'nsfw' or 'normal'.
    It returns the predicted label and their probability scores based on image content.

    Parameters:
        image (np.ndarray): The image to classify or tag

    Returns:
        Dict[str, Any]: A dictionary containing the labels and scores. One dictionary
            contains a list of labels and other a list of scores.

    Example
    -------
        >>> vit_nsfw_classification(image)
        {"label": "normal", "scores": 0.68},
    """
    if image.shape[0] < 1 or image.shape[1] < 1:
        raise ValueError(f"Image is empty, image shape: {image.shape}")

    image_b64 = convert_to_b64(image)
    data = {
        "image": image_b64,
        "function_name": "vit_nsfw_classification",
    }
    resp_data: dict[str, Any] = send_inference_request(
        data, "nsfw-classification", v2=True
    )
    resp_data["score"] = round(resp_data["score"], 4)
    _display_tool_trace(
        vit_nsfw_classification.__name__,
        data,
        resp_data,
        image_b64,
    )
    return resp_data


def detr_segmentation(image: np.ndarray) -> List[Dict[str, Any]]:
    """'detr_segmentation' is a tool that can segment common objects in an
    image without any text prompt. It returns a list of detected objects
    as labels, their regions as masks and their scores.

    Parameters:
        image (np.ndarray): The image used to segment things and objects

    Returns:
        List[Dict[str, Any]]: A list of dictionaries containing the score, label
            and mask of the detected objects. The mask is binary 2D numpy array where 1
            indicates the object and 0 indicates the background.

    Example
    -------
        >>> detr_segmentation(image)
        [
            {
                'score': 0.45,
                'label': 'window',
                'mask': array([[0, 0, 0, ..., 0, 0, 0],
                    [0, 0, 0, ..., 0, 0, 0],
                    ...,
                    [0, 0, 0, ..., 0, 0, 0],
                    [0, 0, 0, ..., 0, 0, 0]], dtype=uint8),
            },
            {
                'score': 0.70,
                'label': 'bird',
                'mask': array([[0, 0, 0, ..., 0, 0, 0],
                    [0, 0, 0, ..., 0, 0, 0],
                    ...,
                    [0, 0, 0, ..., 0, 0, 0],
                    [0, 0, 0, ..., 0, 0, 0]], dtype=uint8),
            },
        ]
    """
    if image.shape[0] < 1 or image.shape[1] < 1:
        return []
    image_b64 = convert_to_b64(image)
    data = {
        "image": image_b64,
        "tool": "panoptic_segmentation",
        "function_name": "detr_segmentation",
    }

    answer = send_inference_request(data, "tools")
    return_data = []

    for i in range(len(answer["scores"])):
        return_data.append(
            {
                "score": round(answer["scores"][i], 2),
                "label": answer["labels"][i],
                "mask": rle_decode(
                    mask_rle=answer["masks"][i], shape=answer["mask_shape"][0]
                ),
            }
        )
    _display_tool_trace(
        detr_segmentation.__name__,
        {},
        return_data,
        image_b64,
    )
    return return_data


def depth_anything_v2(image: np.ndarray) -> np.ndarray:
    """'depth_anything_v2' is a tool that runs depth_anythingv2 model to generate a
    depth image from a given RGB image. The returned depth image is monochrome and
    represents depth values as pixel intesities with pixel values ranging from 0 to 255.

    Parameters:
        image (np.ndarray): The image to used to generate depth image

    Returns:
        np.ndarray: A grayscale depth image with pixel values ranging from 0 to 255.

    Example
    -------
        >>> depth_anything_v2(image)
        array([[0, 0, 0, ..., 0, 0, 0],
                [0, 20, 24, ..., 0, 100, 103],
                ...,
                [10, 11, 15, ..., 202, 202, 205],
                [10, 10, 10, ..., 200, 200, 200]], dtype=uint8),
    """
    if image.shape[0] < 1 or image.shape[1] < 1:
        raise ValueError(f"Image is empty, image shape: {image.shape}")

    image_b64 = convert_to_b64(image)
    data = {
        "image": image_b64,
        "function_name": "depth_anything_v2",
    }

    depth_map = send_inference_request(data, "depth-anything-v2", v2=True)
    depth_map_np = np.array(depth_map["map"])
    depth_map_np = (depth_map_np - depth_map_np.min()) / (
        depth_map_np.max() - depth_map_np.min()
    )
    depth_map_np = (255 * depth_map_np).astype(np.uint8)
    _display_tool_trace(
        depth_anything_v2.__name__,
        {},
        depth_map,
        image_b64,
    )
    return depth_map_np


def generate_pose_image(image: np.ndarray) -> np.ndarray:
    """'generate_pose_image' is a tool that generates a open pose bone/stick image from
    a given RGB image. The returned bone image is RGB with the pose amd keypoints colored
    and background as black.

    Parameters:
        image (np.ndarray): The image to used to generate pose image

    Returns:
        np.ndarray: A bone or pose image indicating the pose and keypoints

    Example
    -------
        >>> generate_pose_image(image)
        array([[0, 0, 0, ..., 0, 0, 0],
                [0, 20, 24, ..., 0, 100, 103],
                ...,
                [10, 11, 15, ..., 202, 202, 205],
                [10, 10, 10, ..., 200, 200, 200]], dtype=uint8),
    """
    image_b64 = convert_to_b64(image)
    data = {
        "image": image_b64,
        "function_name": "generate_pose_image",
    }

    pos_img = send_inference_request(data, "pose-detector", v2=True)
    return_data = np.array(b64_to_pil(pos_img["data"]).convert("RGB"))
    _display_tool_trace(
        generate_pose_image.__name__,
        {},
        pos_img,
        image_b64,
    )
    return return_data


def template_match(
    image: np.ndarray, template_image: np.ndarray
) -> List[Dict[str, Any]]:
    """'template_match' is a tool that can detect all instances of a template in
    a given image. It returns the locations of the detected template, a corresponding
    similarity score of the same

    Parameters:
        image (np.ndarray): The image used for searching the template
        template_image (np.ndarray): The template image or crop to search in the image

    Returns:
        List[Dict[str, Any]]: A list of dictionaries containing the score and
            bounding box of the detected template with normalized coordinates between 0
            and 1 (xmin, ymin, xmax, ymax). xmin and ymin are the coordinates of the
            top-left and xmax and ymax are the coordinates of the bottom-right of the
            bounding box.

    Example
    -------
        >>> template_match(image, template)
        [
            {'score': 0.79, 'bbox': [0.1, 0.11, 0.35, 0.4]},
            {'score': 0.38, 'bbox': [0.2, 0.21, 0.45, 0.5},
        ]
    """
    image_size = image.shape[:2]
    image_b64 = convert_to_b64(image)
    template_image_b64 = convert_to_b64(template_image)
    data = {
        "image": image_b64,
        "template": template_image_b64,
        "tool": "template_match",
        "function_name": "template_match",
    }

    answer = send_inference_request(data, "tools")
    return_data = []
    for i in range(len(answer["bboxes"])):
        return_data.append(
            {
                "label": "match",
                "score": round(answer["scores"][i], 2),
                "bbox": normalize_bbox(answer["bboxes"][i], image_size),
            }
        )
    _display_tool_trace(
        template_match.__name__,
        {"template_image": template_image_b64},
        return_data,
        image_b64,
    )
    return return_data


def flux_image_inpainting(
    prompt: str,
    image: np.ndarray,
    mask: np.ndarray,
) -> np.ndarray:
    """'flux_image_inpainting' performs image inpainting to fill the masked regions,
    given by mask, in the image, given image based on the text prompt and surrounding
    image context. It can be used to edit regions of an image according to the prompt
    given.

    Parameters:
        prompt (str): A detailed text description guiding what should be generated
            in the masked area. More detailed and specific prompts typically yield
            better results.
        image (np.ndarray): The source image to be inpainted. The image will serve as
            the base context for the inpainting process.
        mask (np.ndarray): A binary mask image with 0's and 1's, where 1 indicates
            areas to be inpainted and 0 indicates areas to be preserved.

    Returns:
        np.ndarray: The generated image(s) as a numpy array in RGB format with values
            ranging from 0 to 255.

    -------
    Example:
        >>> # Generate inpainting
        >>> result = flux_image_inpainting(
        ...     prompt="a modern black leather sofa with white pillows",
        ...     image=image,
        ...     mask=mask,
        ... )
        >>> save_image(result, "inpainted_room.png")
    """

    min_dim = 8

    if any(dim < min_dim for dim in image.shape[:2] + mask.shape[:2]):
        raise ValueError(f"Image and mask must be at least {min_dim}x{min_dim} pixels")

    max_size = (512, 512)

    if image.shape[0] > max_size[0] or image.shape[1] > max_size[1]:
        scaling_factor = min(max_size[0] / image.shape[0], max_size[1] / image.shape[1])
        new_size = (
            int(image.shape[1] * scaling_factor),
            int(image.shape[0] * scaling_factor),
        )
        new_size = ((new_size[0] // 8) * 8, (new_size[1] // 8) * 8)
        image = cv2.resize(image, new_size, interpolation=cv2.INTER_AREA)
        mask = cv2.resize(mask, new_size, interpolation=cv2.INTER_NEAREST)

    elif image.shape[0] % 8 != 0 or image.shape[1] % 8 != 0:
        new_size = ((image.shape[1] // 8) * 8, (image.shape[0] // 8) * 8)
        image = cv2.resize(image, new_size, interpolation=cv2.INTER_AREA)
        mask = cv2.resize(mask, new_size, interpolation=cv2.INTER_NEAREST)

    if np.array_equal(mask, mask.astype(bool).astype(int)):
        mask = np.where(mask > 0, 255, 0).astype(np.uint8)
    else:
        raise ValueError("Mask should contain only binary values (0 or 1)")

    image_file = numpy_to_bytes(image)
    mask_file = numpy_to_bytes(mask)

    files = [
        ("image", image_file),
        ("mask_image", mask_file),
    ]

    payload = {
        "prompt": prompt,
        "task": "inpainting",
        "height": image.shape[0],
        "width": image.shape[1],
        "strength": 0.99,
        "guidance_scale": 18,
        "num_inference_steps": 20,
        "seed": None,
    }

    response = send_inference_request(
        payload=payload,
        endpoint_name="flux1",
        files=files,
        v2=True,
        metadata_payload={"function_name": "flux_image_inpainting"},
    )

    output_image = np.array(b64_to_pil(response[0]).convert("RGB"))
    _display_tool_trace(
        flux_image_inpainting.__name__,
        payload,
        output_image,
        files,
    )
    return output_image


def siglip_classification(image: np.ndarray, labels: List[str]) -> Dict[str, Any]:
    """'siglip_classification' is a tool that can classify an image or a cropped detection given a list
    of input labels or tags. It returns the same list of the input labels along with
    their probability scores based on image content.

    Parameters:
        image (np.ndarray): The image to classify or tag
        labels (List[str]): The list of labels or tags that is associated with the image

    Returns:
        Dict[str, Any]: A dictionary containing the labels and scores. One dictionary
            contains a list of given labels and other a list of scores.

    Example
    -------
        >>> siglip_classification(image, ['dog', 'cat', 'bird'])
        {"labels": ["dog", "cat", "bird"], "scores": [0.68, 0.30, 0.02]},
    """

    if image.shape[0] < 1 or image.shape[1] < 1:
        return {"labels": [], "scores": []}

    image_file = numpy_to_bytes(image)

    files = [("image", image_file)]

    payload = {
        "model": "siglip",
        "labels": labels,
    }

    response: dict[str, Any] = send_inference_request(
        payload=payload,
        endpoint_name="classification",
        files=files,
        v2=True,
        metadata_payload={"function_name": "siglip_classification"},
    )

    _display_tool_trace(
        siglip_classification.__name__,
        payload,
        response,
        files,
    )
    return response


def minimum_distance(
    det1: Dict[str, Any], det2: Dict[str, Any], image_size: Tuple[int, int]
) -> float:
    """'minimum_distance' calculates the minimum distance between two detections which
    can include bounding boxes and or masks. This will return the closest distance
    between the objects, not the distance between the centers of the objects.

    Parameters:
        det1 (Dict[str, Any]): The first detection of boxes or masks.
        det2 (Dict[str, Any]): The second detection of boxes or masks.
        image_size (Tuple[int, int]): The size of the image given as (height, width).

    Returns:
        float: The closest distance between the two detections.

    Example
    -------
        >>> closest_distance(det1, det2, image_size)
        141.42
    """

    if "mask" in det1 and "mask" in det2:
        return closest_mask_distance(det1["mask"], det2["mask"])
    elif "bbox" in det1 and "bbox" in det2:
        return closest_box_distance(det1["bbox"], det2["bbox"], image_size)
    else:
        raise ValueError("Both detections must have either bbox or mask")


def closest_mask_distance(mask1: np.ndarray, mask2: np.ndarray) -> float:
    """'closest_mask_distance' calculates the closest distance between two masks.

    Parameters:
        mask1 (np.ndarray): The first mask.
        mask2 (np.ndarray): The second mask.

    Returns:
        float: The closest distance between the two masks.

    Example
    -------
        >>> closest_mask_distance(mask1, mask2)
        0.5
    """

    mask1 = np.clip(mask1, 0, 1)
    mask2 = np.clip(mask2, 0, 1)
    contours1, _ = cv2.findContours(mask1, cv2.RETR_TREE, cv2.CHAIN_APPROX_SIMPLE)
    contours2, _ = cv2.findContours(mask2, cv2.RETR_TREE, cv2.CHAIN_APPROX_SIMPLE)
    largest_contour1 = max(contours1, key=cv2.contourArea)
    largest_contour2 = max(contours2, key=cv2.contourArea)
    polygon1 = cv2.approxPolyDP(largest_contour1, 1.0, True)
    polygon2 = cv2.approxPolyDP(largest_contour2, 1.0, True)
    min_distance = np.inf

    small_polygon, larger_contour = (
        (polygon1, largest_contour2)
        if len(largest_contour1) < len(largest_contour2)
        else (polygon2, largest_contour1)
    )

    # For each point in the first polygon
    for point in small_polygon:
        # Calculate the distance to the second polygon, -1 is to invert result as point inside the polygon is positive

        distance = (
            cv2.pointPolygonTest(
                larger_contour, (point[0, 0].item(), point[0, 1].item()), True
            )
            * -1
        )

        # If the distance is negative, the point is inside the polygon, so the distance is 0
        if distance < 0:
            continue
        else:
            # Update the minimum distance if the point is outside the polygon
            min_distance = min(min_distance, distance)

    return min_distance if min_distance != np.inf else 0.0


def closest_box_distance(
    box1: List[float], box2: List[float], image_size: Tuple[int, int]
) -> float:
    """'closest_box_distance' calculates the closest distance between two bounding boxes.

    Parameters:
        box1 (List[float]): The first bounding box.
        box2 (List[float]): The second bounding box.
        image_size (Tuple[int, int]): The size of the image given as (height, width).

    Returns:
        float: The closest distance between the two bounding boxes.

    Example
    -------
        >>> closest_box_distance([100, 100, 200, 200], [300, 300, 400, 400])
        141.42
    """

    x11, y11, x12, y12 = denormalize_bbox(box1, image_size)
    x21, y21, x22, y22 = denormalize_bbox(box2, image_size)

    horizontal_distance = np.max([0, x21 - x12, x11 - x22])
    vertical_distance = np.max([0, y21 - y12, y11 - y22])
    return cast(float, np.sqrt(horizontal_distance**2 + vertical_distance**2))


# Utility and visualization functions


def extract_frames_and_timestamps(
    video_uri: Union[str, Path], fps: float = 5
) -> List[Dict[str, Union[np.ndarray, float]]]:
    """'extract_frames_and_timestamps' extracts frames and timestamps from a video
    which can be a file path, url or youtube link, returns a list of dictionaries
    with keys "frame" and "timestamp" where "frame" is a numpy array and "timestamp" is
    the relative time in seconds where the frame was captured. The frame is a numpy
    array.

    Parameters:
        video_uri (Union[str, Path]): The path to the video file, url or youtube link
        fps (float, optional): The frame rate per second to extract the frames. Defaults
            to 5.

    Returns:
        List[Dict[str, Union[np.ndarray, float]]]: A list of dictionaries containing the
            extracted frame as a numpy array and the timestamp in seconds.

    Example
    -------
        >>> extract_frames("path/to/video.mp4")
        [{"frame": np.ndarray, "timestamp": 0.0}, ...]
    """
    if isinstance(fps, str):
        # fps could be a string when it's passed in from a web endpoint deployment
        fps = float(fps)

    def reformat(
        frames_and_timestamps: List[Tuple[np.ndarray, float]],
    ) -> List[Dict[str, Union[np.ndarray, float]]]:
        return [
            {"frame": frame, "timestamp": timestamp}
            for frame, timestamp in frames_and_timestamps
        ]

    if str(video_uri).startswith(
        (
            "http://www.youtube.com/",
            "https://www.youtube.com/",
            "http://youtu.be/",
            "https://youtu.be/",
        )
    ):
        with tempfile.TemporaryDirectory() as temp_dir:
            yt = YouTube(str(video_uri))
            # Download the highest resolution video
            video = (
                yt.streams.filter(progressive=True, file_extension="mp4")
                .order_by("resolution")
                .desc()
                .first()
            )
            if not video:
                raise Exception("No suitable video stream found")
            video_file_path = video.download(output_path=temp_dir)

            return reformat(extract_frames_from_video(video_file_path, fps))
    elif str(video_uri).startswith(("http", "https")):
        _, image_suffix = os.path.splitext(video_uri)
        with tempfile.NamedTemporaryFile(delete=False, suffix=image_suffix) as tmp_file:
            # Download the video and save it to the temporary file
            with urllib.request.urlopen(str(video_uri)) as response:
                tmp_file.write(response.read())
            return reformat(extract_frames_from_video(tmp_file.name, fps))

    return reformat(extract_frames_from_video(str(video_uri), fps))


def save_json(data: Any, file_path: str) -> None:
    """'save_json' is a utility function that saves data as a JSON file. It is helpful
    for saving data that contains NumPy arrays which are not JSON serializable.

    Parameters:
        data (Any): The data to save.
        file_path (str): The path to save the JSON file.

    Example
    -------
        >>> save_json(data, "path/to/file.json")
    """

    class NumpyEncoder(json.JSONEncoder):
        def default(self, obj: Any):  # type: ignore
            if isinstance(obj, np.ndarray):
                return obj.tolist()
            elif isinstance(obj, np.bool_):
                return bool(obj)
            return json.JSONEncoder.default(self, obj)

    Path(file_path).parent.mkdir(parents=True, exist_ok=True)
    with open(file_path, "w") as f:
        json.dump(data, f, cls=NumpyEncoder)


def load_image(image_path: str) -> np.ndarray:
    """'load_image' is a utility function that loads an image from the given file path string or an URL.

    Parameters:
        image_path (str): The path or URL to the image.

    Returns:
        np.ndarray: The image as a NumPy array.

    Example
    -------
        >>> load_image("path/to/image.jpg")
    """
    # NOTE: sometimes the generated code pass in a NumPy array
    if isinstance(image_path, np.ndarray):
        return image_path
    if image_path.startswith(("http", "https")):
        _, image_suffix = os.path.splitext(image_path)
        with tempfile.NamedTemporaryFile(delete=False, suffix=image_suffix) as tmp_file:
            # Download the image and save it to the temporary file
            with urllib.request.urlopen(image_path) as response:
                tmp_file.write(response.read())
            image_path = tmp_file.name
    image = Image.open(image_path).convert("RGB")
    return np.array(image)


def save_image(image: np.ndarray, file_path: str) -> None:
    """'save_image' is a utility function that saves an image to a file path.

    Parameters:
        image (np.ndarray): The image to save.
        file_path (str): The path to save the image file.

    Example
    -------
        >>> save_image(image)
    """
    Path(file_path).parent.mkdir(parents=True, exist_ok=True)
    if not isinstance(image, np.ndarray) or (
        image.shape[0] == 0 and image.shape[1] == 0
    ):
        raise ValueError("The image is not a valid NumPy array with shape (H, W, C)")

    pil_image = Image.fromarray(image.astype(np.uint8)).convert("RGB")
    if should_report_tool_traces():
        from IPython.display import display

        display(pil_image)

    pil_image.save(file_path)


def save_video(
    frames: List[np.ndarray], output_video_path: Optional[str] = None, fps: float = 5
) -> str:
    """'save_video' is a utility function that saves a list of frames as a mp4 video file on disk.

    Parameters:
        frames (list[np.ndarray]): A list of frames to save.
        output_video_path (str): The path to save the video file. If not provided, a temporary file will be created.
        fps (float): The number of frames composes a second in the video.

    Returns:
        str: The path to the saved video file.

    Example
    -------
        >>> save_video(frames)
        "/tmp/tmpvideo123.mp4"
    """
    if isinstance(fps, str):
        # fps could be a string when it's passed in from a web endpoint deployment
        fps = float(fps)
    if fps <= 0:
        raise ValueError(f"fps must be greater than 0 got {fps}")

    if not isinstance(frames, list) or len(frames) == 0:
        raise ValueError("Frames must be a list of NumPy arrays")

    for frame in frames:
        if not isinstance(frame, np.ndarray) or (
            frame.shape[0] == 0 and frame.shape[1] == 0
        ):
            raise ValueError("A frame is not a valid NumPy array with shape (H, W, C)")

    output_file: IO[bytes]
    if output_video_path is None:
        output_file = tempfile.NamedTemporaryFile(delete=False, suffix=".mp4")
    else:
        Path(output_video_path).parent.mkdir(parents=True, exist_ok=True)
        output_file = open(output_video_path, "wb")

    with output_file as file:
        video_writer(frames, fps, file=file)
    _save_video_to_result(output_file.name)
    return output_file.name


def _save_video_to_result(video_uri: str) -> None:
    """Saves a video into the result of the code execution (as an intermediate output)."""
    if not should_report_tool_traces():
        return

    from IPython.display import display

    serializer = FileSerializer(video_uri)
    display(
        {
            MimeType.VIDEO_MP4_B64: serializer.base64(),
            MimeType.TEXT_PLAIN: str(serializer),
        },
        raw=True,
    )


def overlay_bounding_boxes(
    medias: Union[np.ndarray, List[np.ndarray]],
    bboxes: Union[List[Dict[str, Any]], List[List[Dict[str, Any]]]],
) -> Union[np.ndarray, List[np.ndarray]]:
    """'overlay_bounding_boxes' is a utility function that displays bounding boxes on
    an image. It will draw a box around the detected object with the label and score.

    Parameters:
        medias (Union[np.ndarray, List[np.ndarra]]): The image or frames to display the
            bounding boxes on.
        bboxes (Union[List[Dict[str, Any]], List[List[Dict[str, Any]]]]): A list of
            dictionaries or a list of list of dictionaries containing the bounding
            boxes.

    Returns:
        np.ndarray: The image with the bounding boxes, labels and scores displayed.

    Example
    -------
        >>> image_with_bboxes = overlay_bounding_boxes(
            image, [{'score': 0.99, 'label': 'dinosaur', 'bbox': [0.1, 0.11, 0.35, 0.4]}],
        )
    """

    medias_int: List[np.ndarray] = (
        [medias] if isinstance(medias, np.ndarray) else medias
    )
    if len(bboxes) == 0:
        bbox_int: List[List[Dict[str, Any]]] = [[] for _ in medias_int]
    else:
        if isinstance(bboxes[0], dict):
            bbox_int = [cast(List[Dict[str, Any]], bboxes)]
        else:
            bbox_int = cast(List[List[Dict[str, Any]]], bboxes)

    labels = set([bb["label"] for b in bbox_int for bb in b])

    if len(labels) > len(COLORS):
        _LOGGER.warning(
            "Number of unique labels exceeds the number of available colors. Some labels may have the same color."
        )

    use_tracking_label = False
    if all([":" in label for label in labels]):
        unique_labels = set([label.split(":")[1].strip() for label in labels])
        use_tracking_label = True
        colors = {
            label: COLORS[i % len(COLORS)] for i, label in enumerate(unique_labels)
        }
    else:
        colors = {label: COLORS[i % len(COLORS)] for i, label in enumerate(labels)}

    frame_out = []
    for i, frame in enumerate(medias_int):
        pil_image = Image.fromarray(frame.astype(np.uint8)).convert("RGB")

        bboxes = bbox_int[i]
        bboxes = sorted(bboxes, key=lambda x: x["label"], reverse=True)

        # if more than 50 boxes use small boxes to indicate objects else use regular boxes
        if len(bboxes) > 50:
            pil_image = _plot_counting(pil_image, bboxes, colors, use_tracking_label)
        else:
            width, height = pil_image.size
            fontsize = max(12, int(min(width, height) / 40))
            draw = ImageDraw.Draw(pil_image)
            font = ImageFont.truetype(
                str(
                    resources.files("vision_agent.fonts").joinpath(
                        "default_font_ch_en.ttf"
                    )
                ),
                fontsize,
            )

            for elt in bboxes:
                if use_tracking_label:
                    color = colors[elt["label"].split(":")[1].strip()]
                else:
                    color = colors[elt["label"]]
                label = elt["label"]
                box = elt["bbox"]
                scores = elt["score"]

                # denormalize the box if it is normalized
                box = denormalize_bbox(box, (height, width))
                draw.rectangle(box, outline=color, width=4)
                text = f"{label}: {scores:.2f}"
                text_box = draw.textbbox((box[0], box[1]), text=text, font=font)
                draw.rectangle((box[0], box[1], text_box[2], text_box[3]), fill=color)
                draw.text((box[0], box[1]), text, fill="black", font=font)

        frame_out.append(np.array(pil_image))
    return_frame = frame_out[0] if len(frame_out) == 1 else frame_out

    return return_frame  # type: ignore


def _get_text_coords_from_mask(
    mask: np.ndarray, v_gap: int = 10, h_gap: int = 10
) -> Tuple[int, int]:
    mask = mask.astype(np.uint8)
    if np.sum(mask) == 0:
        return (0, 0)

    rows, cols = np.nonzero(mask)
    top = rows.min()
    bottom = rows.max()
    left = cols.min()
    right = cols.max()

    if top - v_gap < 0:
        if bottom + v_gap > mask.shape[0]:
            top = top
        else:
            top = bottom + v_gap
    else:
        top = top - v_gap

    return left + (right - left) // 2 - h_gap, top


def overlay_segmentation_masks(
    medias: Union[np.ndarray, List[np.ndarray]],
    masks: Union[List[Dict[str, Any]], List[List[Dict[str, Any]]]],
    draw_label: bool = True,
    secondary_label_key: str = "tracking_label",
) -> Union[np.ndarray, List[np.ndarray]]:
    """'overlay_segmentation_masks' is a utility function that displays segmentation
    masks. It will overlay a colored mask on the detected object with the label.

    Parameters:
        medias (Union[np.ndarray, List[np.ndarray]]): The image or frames to display
            the masks on.
        masks (Union[List[Dict[str, Any]], List[List[Dict[str, Any]]]]): A list of
            dictionaries or a list of list of dictionaries containing the masks, labels
            and scores.
        draw_label (bool, optional): If True, the labels will be displayed on the image.
        secondary_label_key (str, optional): The key to use for the secondary
            tracking label which is needed in videos to display tracking information.

    Returns:
        np.ndarray: The image with the masks displayed.

    Example
    -------
        >>> image_with_masks = overlay_segmentation_masks(
            image,
            [{
                'score': 0.99,
                'label': 'dinosaur',
                'mask': array([[0, 0, 0, ..., 0, 0, 0],
                    [0, 0, 0, ..., 0, 0, 0],
                    ...,
                    [0, 0, 0, ..., 0, 0, 0],
                    [0, 0, 0, ..., 0, 0, 0]], dtype=uint8),
            }],
        )
    """
    if not masks:
        return medias

    medias_int: List[np.ndarray] = (
        [medias] if isinstance(medias, np.ndarray) else medias
    )
    masks_int = [masks] if isinstance(masks[0], dict) else masks
    masks_int = cast(List[List[Dict[str, Any]]], masks_int)

    labels = set()
    for mask_i in masks_int:
        for mask_j in mask_i:
            labels.add(mask_j["label"])

    use_tracking_label = False
    if all([":" in label for label in labels]):
        use_tracking_label = True
        unique_labels = set([label.split(":")[1].strip() for label in labels])
        colors = {
            label: COLORS[i % len(COLORS)] for i, label in enumerate(unique_labels)
        }
    else:
        colors = {label: COLORS[i % len(COLORS)] for i, label in enumerate(labels)}

    width, height = Image.fromarray(medias_int[0]).size
    fontsize = max(12, int(min(width, height) / 40))
    font = ImageFont.truetype(
        str(resources.files("vision_agent.fonts").joinpath("default_font_ch_en.ttf")),
        fontsize,
    )

    frame_out = []
    for i, frame in enumerate(medias_int):
        pil_image = Image.fromarray(frame.astype(np.uint8)).convert("RGBA")
        for elt in masks_int[i]:
            mask = elt["mask"]
            if use_tracking_label:
                color = colors[elt["label"].split(":")[1].strip()]
            else:
                color = colors[elt["label"]]
            label = elt["label"]
            tracking_lbl = elt.get(secondary_label_key, None)

            # Create semi-transparent mask overlay
            np_mask = np.zeros((pil_image.size[1], pil_image.size[0], 4))
            np_mask[mask > 0, :] = color + (255 * 0.7,)
            mask_img = Image.fromarray(np_mask.astype(np.uint8))
            pil_image = Image.alpha_composite(pil_image, mask_img)

            # Draw contour border
            mask_uint8 = mask.astype(np.uint8) * 255
            contours, _ = cv2.findContours(
                mask_uint8, cv2.RETR_EXTERNAL, cv2.CHAIN_APPROX_SIMPLE
            )
            border_mask = np.zeros(
                (pil_image.size[1], pil_image.size[0], 4), dtype=np.uint8
            )
            cv2.drawContours(border_mask, contours, -1, color + (255,), 8)
            border_img = Image.fromarray(border_mask)
            pil_image = Image.alpha_composite(pil_image, border_img)

            if draw_label:
                draw = ImageDraw.Draw(pil_image)
                text = tracking_lbl if tracking_lbl else label
                text_box = draw.textbbox((0, 0), text=text, font=font)
                x, y = _get_text_coords_from_mask(
                    mask,
                    v_gap=(text_box[3] - text_box[1]) + 10,
                    h_gap=(text_box[2] - text_box[0]) // 2,
                )
                if x != 0 and y != 0:
                    text_box = draw.textbbox((x, y), text=text, font=font)
                    draw.rectangle((x, y, text_box[2], text_box[3]), fill=color)
                    draw.text((x, y), text, fill="black", font=font)
        frame_out.append(np.array(pil_image))
    return_frame = frame_out[0] if len(frame_out) == 1 else frame_out

    return return_frame  # type: ignore


def overlay_heat_map(
    image: np.ndarray, heat_map: Dict[str, Any], alpha: float = 0.8
) -> np.ndarray:
    """'overlay_heat_map' is a utility function that displays a heat map on an image.

    Parameters:
        image (np.ndarray): The image to display the heat map on.
        heat_map (Dict[str, Any]): A dictionary containing the heat map under the key
            'heat_map'.
        alpha (float, optional): The transparency of the overlay. Defaults to 0.8.

    Returns:
        np.ndarray: The image with the heat map displayed.

    Example
    -------
        >>> image_with_heat_map = overlay_heat_map(
            image,
            {
                'heat_map': array([[0, 0, 0, ..., 0, 0, 0],
                    [0, 0, 0, ..., 0, 0, 0],
                    ...,
                    [0, 0, 0, ..., 0, 0, 0],
                    [0, 0, 0, ..., 125, 125, 125]], dtype=uint8),
            },
        )
    """
    pil_image = Image.fromarray(image.astype(np.uint8)).convert("RGB")

    if "heat_map" not in heat_map or len(heat_map["heat_map"]) == 0:
        return image

    pil_image = pil_image.convert("L")
    mask = Image.fromarray(heat_map["heat_map"])
    mask = mask.resize(pil_image.size)

    overlay = Image.new("RGBA", mask.size)
    odraw = ImageDraw.Draw(overlay)
    odraw.bitmap((0, 0), mask, fill=(255, 0, 0, round(alpha * 255)))
    combined = Image.alpha_composite(
        pil_image.convert("RGBA"), overlay.resize(pil_image.size)
    )
    return np.array(combined)


def _plot_counting(
    image: Image.Image,
    bboxes: List[Dict[str, Any]],
    colors: Dict[str, Tuple[int, int, int]],
    use_tracking_label: bool = False,
) -> Image.Image:
    width, height = image.size
    fontsize = max(12, int(min(width, height) / 40))
    draw = ImageDraw.Draw(image)
    font = ImageFont.truetype(
        str(resources.files("vision_agent.fonts").joinpath("default_font_ch_en.ttf")),
        fontsize,
    )
    for i, elt in enumerate(bboxes, 1):
        if use_tracking_label:
            label = elt["label"].split(":")[0]
            color = colors[elt["label"].split(":")[1].strip()]
        else:
            label = f"{i}"
            color = colors[elt["label"]]
        box = elt["bbox"]

        # denormalize the box if it is normalized
        box = denormalize_bbox(box, (height, width))
        x0, y0, x1, y1 = box
        cx, cy = (x0 + x1) / 2, (y0 + y1) / 2

        text_box = draw.textbbox(
            (cx, cy), text=label, font=font, align="center", anchor="mm"
        )

        # Calculate the offset to center the text within the bounding box
        text_width = text_box[2] - text_box[0]
        text_height = text_box[3] - text_box[1]
        text_x0 = cx - text_width / 2
        text_y0 = cy - text_height / 2
        text_x1 = cx + text_width / 2
        text_y1 = cy + text_height / 2

        # Draw the rectangle encapsulating the text
        draw.rectangle((text_x0, text_y0, text_x1, text_y1), fill=color)

        # Draw the text at the center of the bounding box
        draw.text(
            (text_x0, text_y0),
            label,
            fill="black",
            font=font,
            anchor="lt",
        )

    return image


FUNCTION_TOOLS = [
    owlv2_object_detection,
    owlv2_sam2_instance_segmentation,
    owlv2_sam2_video_tracking,
    countgd_object_detection,
    countgd_sam2_instance_segmentation,
    countgd_sam2_video_tracking,
    florence2_ocr,
    florence2_object_detection,
    florence2_sam2_instance_segmentation,
    florence2_sam2_video_tracking,
    claude35_text_extraction,
    document_extraction,
    document_qa,
    ocr,
    qwen2_vl_images_vqa,
    qwen2_vl_video_vqa,
    activity_recognition,
    depth_anything_v2,
    generate_pose_image,
    vit_nsfw_classification,
    flux_image_inpainting,
    siglip_classification,
    minimum_distance,
]

UTIL_TOOLS = [
    extract_frames_and_timestamps,
    save_json,
    load_image,
    save_image,
    save_video,
    overlay_bounding_boxes,
    overlay_segmentation_masks,
]

TOOLS = FUNCTION_TOOLS + UTIL_TOOLS


def get_tools() -> List[Callable]:
    return TOOLS  # type: ignore


def get_tools_info() -> Dict[str, str]:
    return _get_tools_info(FUNCTION_TOOLS)  # type: ignore


def get_tools_df() -> pd.DataFrame:
    return _get_tools_df(TOOLS)  # type: ignore


def get_tools_descriptions() -> str:
    return _get_tool_descriptions(TOOLS)  # type: ignore


def get_tools_docstring() -> str:
    return _get_tool_documentation(TOOLS)  # type: ignore


def get_utilties_docstring() -> str:
    return _get_tool_documentation(UTIL_TOOLS)  # type: ignore<|MERGE_RESOLUTION|>--- conflicted
+++ resolved
@@ -8,12 +8,7 @@
 from concurrent.futures import ThreadPoolExecutor, as_completed
 from importlib import resources
 from pathlib import Path
-<<<<<<< HEAD
-from typing import Any, Callable, Dict, List, Optional, Tuple, Union, cast
-=======
 from typing import IO, Any, Callable, Dict, List, Optional, Tuple, Union, cast
-from uuid import UUID
->>>>>>> 0a92aadc
 
 import cv2
 import numpy as np
