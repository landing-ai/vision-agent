--- conflicted
+++ resolved
@@ -4,11 +4,8 @@
 import os
 import tempfile
 import urllib.request
-<<<<<<< HEAD
 from concurrent.futures import ThreadPoolExecutor, as_completed
-=======
 from functools import lru_cache
->>>>>>> d9e081c0
 from importlib import resources
 from pathlib import Path
 from typing import Any, Dict, List, Optional, Tuple, Union, cast
