import io
import json
import logging
import tempfile
from importlib import resources
from pathlib import Path
from typing import Any, Dict, List, Optional, Tuple, Union, cast
from uuid import UUID

import cv2
import numpy as np
import requests
from moviepy.editor import ImageSequenceClip
from PIL import Image, ImageDraw, ImageFont
from pillow_heif import register_heif_opener  # type: ignore
from pytube import YouTube  # type: ignore

from vision_agent.clients.landing_public_api import LandingPublicAPI
from vision_agent.tools.tool_utils import (
    get_tool_descriptions,
    get_tool_descriptions_by_names,
    get_tool_documentation,
    get_tools_df,
    get_tools_info,
    send_inference_request,
<<<<<<< HEAD
=======
)
from vision_agent.tools.tools_types import (
    BboxInput,
    BboxInputBase64,
    FineTuning,
    Florencev2FtRequest,
    JobStatus,
    PromptTask,
>>>>>>> 7e149d14
)
from vision_agent.utils import extract_frames_from_video
from vision_agent.utils.exceptions import FineTuneModelIsNotReady
from vision_agent.utils.execute import FileSerializer, MimeType
from vision_agent.utils.image_utils import (
    b64_to_pil,
    convert_quad_box_to_bbox,
    convert_to_b64,
    denormalize_bbox,
    frames_to_bytes,
    get_image_size,
    normalize_bbox,
<<<<<<< HEAD
=======
    numpy_to_bytes,
>>>>>>> 7e149d14
    rle_decode,
    rle_decode_array,
)

register_heif_opener()

COLORS = [
    (158, 218, 229),
    (219, 219, 141),
    (23, 190, 207),
    (188, 189, 34),
    (199, 199, 199),
    (247, 182, 210),
    (127, 127, 127),
    (227, 119, 194),
    (196, 156, 148),
    (197, 176, 213),
    (140, 86, 75),
    (148, 103, 189),
    (255, 152, 150),
    (152, 223, 138),
    (214, 39, 40),
    (44, 160, 44),
    (255, 187, 120),
    (174, 199, 232),
    (255, 127, 14),
    (31, 119, 180),
]
_API_KEY = "land_sk_WVYwP00xA3iXely2vuar6YUDZ3MJT9yLX6oW5noUkwICzYLiDV"
_OCR_URL = "https://app.landing.ai/ocr/v1/detect-text"
_LOGGER = logging.getLogger(__name__)


def grounding_dino(
    prompt: str,
    image: np.ndarray,
    box_threshold: float = 0.20,
    iou_threshold: float = 0.20,
    model_size: str = "large",
) -> List[Dict[str, Any]]:
    """'grounding_dino' is a tool that can detect and count multiple objects given a text
    prompt such as category names or referring expressions. The categories in text prompt
    are separated by commas or periods. It returns a list of bounding boxes with
    normalized coordinates, label names and associated probability scores.

    Parameters:
        prompt (str): The prompt to ground to the image.
        image (np.ndarray): The image to ground the prompt to.
        box_threshold (float, optional): The threshold for the box detection. Defaults
            to 0.20.
        iou_threshold (float, optional): The threshold for the Intersection over Union
            (IoU). Defaults to 0.20.
        model_size (str, optional): The size of the model to use.

    Returns:
        List[Dict[str, Any]]: A list of dictionaries containing the score, label, and
            bounding box of the detected objects with normalized coordinates between 0
            and 1 (xmin, ymin, xmax, ymax). xmin and ymin are the coordinates of the
            top-left and xmax and ymax are the coordinates of the bottom-right of the
            bounding box.

    Example
    -------
        >>> grounding_dino("car. dinosaur", image)
        [
            {'score': 0.99, 'label': 'dinosaur', 'bbox': [0.1, 0.11, 0.35, 0.4]},
            {'score': 0.98, 'label': 'car', 'bbox': [0.2, 0.21, 0.45, 0.5},
        ]
    """
    image_size = image.shape[:2]
    image_b64 = convert_to_b64(image)
    if model_size not in ["large", "tiny"]:
        raise ValueError("model_size must be either 'large' or 'tiny'")
    request_data = {
        "prompt": prompt,
        "image": image_b64,
        "tool": (
            "visual_grounding" if model_size == "large" else "visual_grounding_tiny"
        ),
        "kwargs": {"box_threshold": box_threshold, "iou_threshold": iou_threshold},
        "function_name": "grounding_dino",
    }
    data: Dict[str, Any] = send_inference_request(request_data, "tools")
    return_data = []
    for i in range(len(data["bboxes"])):
        return_data.append(
            {
                "score": round(data["scores"][i], 2),
                "label": data["labels"][i],
                "bbox": normalize_bbox(data["bboxes"][i], image_size),
            }
        )
    return return_data


def owl_v2(
    prompt: str,
    image: np.ndarray,
    box_threshold: float = 0.10,
) -> List[Dict[str, Any]]:
    """'owl_v2' is a tool that can detect and count multiple objects given a text
    prompt such as category names or referring expressions. The categories in text
    prompt are separated by commas. It returns a list of bounding boxes with normalized
    coordinates, label names and associated probability scores.

    Parameters:
        prompt (str): The prompt to ground to the image.
        image (np.ndarray): The image to ground the prompt to.
        box_threshold (float, optional): The threshold for the box detection. Defaults
            to 0.10.

    Returns:
        List[Dict[str, Any]]: A list of dictionaries containing the score, label, and
            bounding box of the detected objects with normalized coordinates between 0
            and 1 (xmin, ymin, xmax, ymax). xmin and ymin are the coordinates of the
            top-left and xmax and ymax are the coordinates of the bottom-right of the
            bounding box.

    Example
    -------
        >>> owl_v2("car, dinosaur", image)
        [
            {'score': 0.99, 'label': 'dinosaur', 'bbox': [0.1, 0.11, 0.35, 0.4]},
            {'score': 0.98, 'label': 'car', 'bbox': [0.2, 0.21, 0.45, 0.5},
        ]
    """
    image_size = image.shape[:2]
    image_b64 = convert_to_b64(image)
    request_data = {
        "prompts": [s.strip() for s in prompt.split(",")],
        "image": image_b64,
        "confidence": box_threshold,
        "function_name": "owl_v2",
    }
    data: Dict[str, Any] = send_inference_request(request_data, "owlv2", v2=True)
    return_data = []
    if data is not None:
        for elt in data:
            return_data.append(
                {
                    "bbox": normalize_bbox(elt["bbox"], image_size),  # type: ignore
                    "label": elt["label"],  # type: ignore
                    "score": round(elt["score"], 2),  # type: ignore
                }
            )
    return return_data


def grounding_sam(
    prompt: str,
    image: np.ndarray,
    box_threshold: float = 0.20,
    iou_threshold: float = 0.20,
) -> List[Dict[str, Any]]:
    """'grounding_sam' is a tool that can segment multiple objects given a text prompt
    such as category names or referring expressions. The categories in text prompt are
    separated by commas or periods. It returns a list of bounding boxes, label names,
    mask file names and associated probability scores.

    Parameters:
        prompt (str): The prompt to ground to the image.
        image (np.ndarray): The image to ground the prompt to.
        box_threshold (float, optional): The threshold for the box detection. Defaults
            to 0.20.
        iou_threshold (float, optional): The threshold for the Intersection over Union
            (IoU). Defaults to 0.20.

    Returns:
        List[Dict[str, Any]]: A list of dictionaries containing the score, label,
            bounding box, and mask of the detected objects with normalized coordinates
            (xmin, ymin, xmax, ymax). xmin and ymin are the coordinates of the top-left
            and xmax and ymax are the coordinates of the bottom-right of the bounding box.
            The mask is binary 2D numpy array where 1 indicates the object and 0 indicates
            the background.

    Example
    -------
        >>> grounding_sam("car. dinosaur", image)
        [
            {
                'score': 0.99,
                'label': 'dinosaur',
                'bbox': [0.1, 0.11, 0.35, 0.4],
                'mask': array([[0, 0, 0, ..., 0, 0, 0],
                    [0, 0, 0, ..., 0, 0, 0],
                    ...,
                    [0, 0, 0, ..., 0, 0, 0],
                    [0, 0, 0, ..., 0, 0, 0]], dtype=uint8),
            },
        ]
    """
    image_size = image.shape[:2]
    image_b64 = convert_to_b64(image)
    request_data = {
        "prompt": prompt,
        "image": image_b64,
        "tool": "visual_grounding_segment",
        "kwargs": {"box_threshold": box_threshold, "iou_threshold": iou_threshold},
        "function_name": "grounding_sam",
    }
    data: Dict[str, Any] = send_inference_request(request_data, "tools")
    return_data = []
    for i in range(len(data["bboxes"])):
        return_data.append(
            {
                "score": round(data["scores"][i], 2),
                "label": data["labels"][i],
                "bbox": normalize_bbox(data["bboxes"][i], image_size),
                "mask": rle_decode(mask_rle=data["masks"][i], shape=data["mask_shape"]),
            }
        )
    return return_data


def florence2_sam2_image(prompt: str, image: np.ndarray) -> List[Dict[str, Any]]:
    """'florence2_sam2_image' is a tool that can segment multiple objects given a text
    prompt such as category names or referring expressions. The categories in the text
    prompt are separated by commas. It returns a list of bounding boxes, label names,
    mask file names and associated probability scores of 1.0.

    Parameters:
        prompt (str): The prompt to ground to the image.
        image (np.ndarray): The image to ground the prompt to.

    Returns:
        List[Dict[str, Any]]: A list of dictionaries containing the score, label,
            bounding box, and mask of the detected objects with normalized coordinates
            (xmin, ymin, xmax, ymax). xmin and ymin are the coordinates of the top-left
            and xmax and ymax are the coordinates of the bottom-right of the bounding box.
            The mask is binary 2D numpy array where 1 indicates the object and 0 indicates
            the background.

    Example
    -------
        >>> florence2_sam2_image("car, dinosaur", image)
        [
            {
                'score': 1.0,
                'label': 'dinosaur',
                'bbox': [0.1, 0.11, 0.35, 0.4],
                'mask': array([[0, 0, 0, ..., 0, 0, 0],
                    [0, 0, 0, ..., 0, 0, 0],
                    ...,
                    [0, 0, 0, ..., 0, 0, 0],
                    [0, 0, 0, ..., 0, 0, 0]], dtype=uint8),
            },
        ]
    """
    buffer_bytes = numpy_to_bytes(image)

    files = [("image", buffer_bytes)]
    payload = {
        "prompts": [s.strip() for s in prompt.split(",")],
        "function_name": "florence2_sam2_image",
    }
    data: Dict[str, Any] = send_inference_request(
        payload, "florence2-sam2", files=files, v2=True
    )
    return_data = []
    for _, data_i in data["0"].items():
        mask = rle_decode_array(data_i["mask"])
        label = data_i["label"]
        bbox = normalize_bbox(data_i["bounding_box"], data_i["mask"]["size"])
        return_data.append({"label": label, "bbox": bbox, "mask": mask, "score": 1.0})
    return return_data


def florence2_sam2_video(
    prompt: str, frames: List[np.ndarray]
) -> List[List[Dict[str, Any]]]:
    """'florence2_sam2_video' is a tool that can segment and track multiple entities
    in a video given a text prompt such as category names or referring expressions. You
    can optionally separate the categories in the text with commas. It only tracks
    entities present in the first frame and only returns segmentation masks. It is
    useful for tracking and counting without duplicating counts.

    Parameters:
        prompt (str): The prompt to ground to the video.
        frames (List[np.ndarray]): The list of frames to ground the prompt to.

    Returns:
        List[List[Dict[str, Any]]]: A list of list of dictionaries containing the label
        and segment mask. The outer list represents each frame and the inner list is
        the entities per frame. The label contains the object ID followed by the label
        name. The objects are only identified in the first framed and tracked
        throughout the video.

    Example
    -------
        >>> florence2_sam2_video("car, dinosaur", frames)
        [
            [
                {
                    'label': '0: dinosaur',
                    'mask': array([[0, 0, 0, ..., 0, 0, 0],
                        [0, 0, 0, ..., 0, 0, 0],
                        ...,
                        [0, 0, 0, ..., 0, 0, 0],
                        [0, 0, 0, ..., 0, 0, 0]], dtype=uint8),
                },
            ],
        ]
    """

    buffer_bytes = frames_to_bytes(frames)
    files = [("video", buffer_bytes)]
    payload = {
        "prompts": prompt.split(","),
        "function_name": "florence2_sam2_video",
    }
    data: Dict[str, Any] = send_inference_request(
        payload, "florence2-sam2", files=files, v2=True
    )
    return_data = []
    for frame_i in data.keys():
        return_frame_data = []
        for obj_id, data_j in data[frame_i].items():
            mask = rle_decode_array(data_j["mask"])
            label = obj_id + ": " + data_j["label"]
            return_frame_data.append({"label": label, "mask": mask, "score": 1.0})
        return_data.append(return_frame_data)
    return return_data


def ocr(image: np.ndarray) -> List[Dict[str, Any]]:
    """'ocr' extracts text from an image. It returns a list of detected text, bounding
    boxes with normalized coordinates, and confidence scores. The results are sorted
    from top-left to bottom right.

    Parameters:
        image (np.ndarray): The image to extract text from.

    Returns:
        List[Dict[str, Any]]: A list of dictionaries containing the detected text, bbox
            with nornmalized coordinates, and confidence score.

    Example
    -------
        >>> ocr(image)
        [
            {'label': 'hello world', 'bbox': [0.1, 0.11, 0.35, 0.4], 'score': 0.99},
        ]
    """

    pil_image = Image.fromarray(image).convert("RGB")
    image_size = pil_image.size[::-1]
    if image_size[0] < 1 and image_size[1] < 1:
        return []
    image_buffer = io.BytesIO()
    pil_image.save(image_buffer, format="PNG")
    buffer_bytes = image_buffer.getvalue()
    image_buffer.close()

    res = requests.post(
        _OCR_URL,
        files={"images": buffer_bytes},
        data={"language": "en"},
        headers={"contentType": "multipart/form-data", "apikey": _API_KEY},
    )

    if res.status_code != 200:
        raise ValueError(f"OCR request failed with status code {res.status_code}")

    data = res.json()
    output = []
    for det in data[0]:
        label = det["text"]
        box = [
            det["location"][0]["x"],
            det["location"][0]["y"],
            det["location"][2]["x"],
            det["location"][2]["y"],
        ]
        box = normalize_bbox(box, image_size)
        output.append({"label": label, "bbox": box, "score": round(det["score"], 2)})

    ocr_results = sorted(output, key=lambda x: (x["bbox"][1], x["bbox"][0]))
    return ocr_results


def loca_zero_shot_counting(image: np.ndarray) -> Dict[str, Any]:
    """'loca_zero_shot_counting' is a tool that counts the dominant foreground object given
    an image and no other information about the content. It returns only the count of
    the objects in the image.

    Parameters:
        image (np.ndarray): The image that contains lot of instances of a single object

    Returns:
        Dict[str, Any]: A dictionary containing the key 'count' and the count as a
            value, e.g. {count: 12} and a heat map for visaulization purposes.

    Example
    -------
        >>> loca_zero_shot_counting(image)
        {'count': 83,
        'heat_map': array([[ 0,  0,  0, ...,  0,  0,  0],
            [ 0,  0,  0, ...,  0,  0,  0],
            [ 0,  0,  0, ...,  0,  0,  1],
            ...,
            [ 0,  0,  0, ..., 30, 35, 41],
            [ 0,  0,  0, ..., 41, 47, 53],
            [ 0,  0,  0, ..., 53, 59, 64]], dtype=uint8)}
    """

    image_b64 = convert_to_b64(image)
    data = {
        "image": image_b64,
        "function_name": "loca_zero_shot_counting",
    }
    resp_data = send_inference_request(data, "loca", v2=True)
    resp_data["heat_map"] = np.array(resp_data["heat_map"][0]).astype(np.uint8)
    return resp_data


def loca_visual_prompt_counting(
    image: np.ndarray, visual_prompt: Dict[str, List[float]]
) -> Dict[str, Any]:
    """'loca_visual_prompt_counting' is a tool that counts the dominant foreground object
    given an image and a visual prompt which is a bounding box describing the object.
    It returns only the count of the objects in the image.

    Parameters:
        image (np.ndarray): The image that contains lot of instances of a single object

    Returns:
        Dict[str, Any]: A dictionary containing the key 'count' and the count as a
            value, e.g. {count: 12} and a heat map for visaulization purposes.

    Example
    -------
        >>> loca_visual_prompt_counting(image, {"bbox": [0.1, 0.1, 0.4, 0.42]})
        {'count': 83,
        'heat_map': array([[ 0,  0,  0, ...,  0,  0,  0],
            [ 0,  0,  0, ...,  0,  0,  0],
            [ 0,  0,  0, ...,  0,  0,  1],
            ...,
            [ 0,  0,  0, ..., 30, 35, 41],
            [ 0,  0,  0, ..., 41, 47, 53],
            [ 0,  0,  0, ..., 53, 59, 64]], dtype=uint8)}
    """

    image_size = get_image_size(image)
    bbox = visual_prompt["bbox"]
    image_b64 = convert_to_b64(image)

    data = {
        "image": image_b64,
        "bbox": list(map(int, denormalize_bbox(bbox, image_size))),
        "function_name": "loca_visual_prompt_counting",
    }
    resp_data = send_inference_request(data, "loca", v2=True)
    resp_data["heat_map"] = np.array(resp_data["heat_map"][0]).astype(np.uint8)
    return resp_data


def florence2_roberta_vqa(prompt: str, image: np.ndarray) -> str:
    """'florence2_roberta_vqa' is a tool that takes an image and analyzes
    its contents, generates detailed captions and then tries to answer the given
    question using the generated context. It returns text as an answer to the question.

    Parameters:
        prompt (str): The question about the image
        image (np.ndarray): The reference image used for the question

    Returns:
        str: A string which is the answer to the given prompt.

    Example
    -------
        >>> florence2_roberta_vqa('What is the top left animal in this image?', image)
        'white tiger'
    """

    image_b64 = convert_to_b64(image)
    data = {
        "image": image_b64,
        "question": prompt,
        "function_name": "florence2_roberta_vqa",
    }

    answer = send_inference_request(data, "florence2-qa", v2=True)
    return answer  # type: ignore


def ixc25_image_vqa(prompt: str, image: np.ndarray) -> str:
    """'ixc25_image_vqa' is a tool that can answer any questions about arbitrary images
    including regular images or images of documents or presentations. It returns text
    as an answer to the question.

    Parameters:
        prompt (str): The question about the image
        image (np.ndarray): The reference image used for the question

    Returns:
        str: A string which is the answer to the given prompt.

    Example
    -------
        >>> ixc25_image_vqa('What is the cat doing?', image)
        'drinking milk'
    """

    buffer_bytes = numpy_to_bytes(image)
    files = [("image", buffer_bytes)]
    payload = {
        "prompt": prompt,
        "function_name": "ixc25_image_vqa",
    }
    data: Dict[str, Any] = send_inference_request(
        payload, "internlm-xcomposer2", files=files, v2=True
    )
    return cast(str, data["answer"])


def ixc25_video_vqa(prompt: str, frames: List[np.ndarray]) -> str:
    """'ixc25_video_vqa' is a tool that can answer any questions about arbitrary videos
    including regular videos or videos of documents or presentations. It returns text
    as an answer to the question.

    Parameters:
        prompt (str): The question about the video
        frames (List[np.ndarray]): The reference frames used for the question

    Returns:
        str: A string which is the answer to the given prompt.

    Example
    -------
        >>> ixc25_video_vqa('Which football player made the goal?', frames)
        'Lionel Messi'
    """

    buffer_bytes = frames_to_bytes(frames)
    files = [("video", buffer_bytes)]
    payload = {
        "prompt": prompt,
        "function_name": "ixc25_video_vqa",
    }
    data: Dict[str, Any] = send_inference_request(
        payload, "internlm-xcomposer2", files=files, v2=True
    )
    return cast(str, data["answer"])


def git_vqa_v2(prompt: str, image: np.ndarray) -> str:
    """'git_vqa_v2' is a tool that can answer questions about the visual
    contents of an image given a question and an image. It returns an answer to the
    question

    Parameters:
        prompt (str): The question about the image
        image (np.ndarray): The reference image used for the question

    Returns:
        str: A string which is the answer to the given prompt.

    Example
    -------
        >>> git_vqa_v2('What is the cat doing ?', image)
        'drinking milk'
    """

    image_b64 = convert_to_b64(image)
    data = {
        "image": image_b64,
        "prompt": prompt,
        "tool": "image_question_answering",
        "function_name": "git_vqa_v2",
    }

    answer = send_inference_request(data, "tools")
    return answer["text"][0]  # type: ignore


def clip(image: np.ndarray, classes: List[str]) -> Dict[str, Any]:
    """'clip' is a tool that can classify an image or a cropped detection given a list
    of input classes or tags. It returns the same list of the input classes along with
    their probability scores based on image content.

    Parameters:
        image (np.ndarray): The image to classify or tag
        classes (List[str]): The list of classes or tags that is associated with the image

    Returns:
        Dict[str, Any]: A dictionary containing the labels and scores. One dictionary
            contains a list of given labels and other a list of scores.

    Example
    -------
        >>> clip(image, ['dog', 'cat', 'bird'])
        {"labels": ["dog", "cat", "bird"], "scores": [0.68, 0.30, 0.02]},
    """

    image_b64 = convert_to_b64(image)
    data = {
        "prompt": ",".join(classes),
        "image": image_b64,
        "tool": "closed_set_image_classification",
        "function_name": "clip",
    }
    resp_data = send_inference_request(data, "tools")
    resp_data["scores"] = [round(prob, 4) for prob in resp_data["scores"]]
    return resp_data


def vit_image_classification(image: np.ndarray) -> Dict[str, Any]:
    """'vit_image_classification' is a tool that can classify an image. It returns a
    list of classes and their probability scores based on image content.

    Parameters:
        image (np.ndarray): The image to classify or tag

    Returns:
        Dict[str, Any]: A dictionary containing the labels and scores. One dictionary
            contains a list of labels and other a list of scores.

    Example
    -------
        >>> vit_image_classification(image)
        {"labels": ["leopard", "lemur, otter", "bird"], "scores": [0.68, 0.30, 0.02]},
    """

    image_b64 = convert_to_b64(image)
    data = {
        "image": image_b64,
        "tool": "image_classification",
        "function_name": "vit_image_classification",
    }
    resp_data = send_inference_request(data, "tools")
    resp_data["scores"] = [round(prob, 4) for prob in resp_data["scores"]]
    return resp_data


def vit_nsfw_classification(image: np.ndarray) -> Dict[str, Any]:
    """'vit_nsfw_classification' is a tool that can classify an image as 'nsfw' or 'normal'.
    It returns the predicted label and their probability scores based on image content.

    Parameters:
        image (np.ndarray): The image to classify or tag

    Returns:
        Dict[str, Any]: A dictionary containing the labels and scores. One dictionary
            contains a list of labels and other a list of scores.

    Example
    -------
        >>> vit_nsfw_classification(image)
        {"label": "normal", "scores": 0.68},
    """

    image_b64 = convert_to_b64(image)
    data = {
        "image": image_b64,
        "function_name": "vit_nsfw_classification",
    }
    resp_data = send_inference_request(data, "nsfw-classification", v2=True)
    resp_data["score"] = round(resp_data["score"], 4)
    return resp_data


def blip_image_caption(image: np.ndarray) -> str:
    """'blip_image_caption' is a tool that can caption an image based on its contents. It
    returns a text describing the image.

    Parameters:
        image (np.ndarray): The image to caption

    Returns:
       str: A string which is the caption for the given image.

    Example
    -------
        >>> blip_image_caption(image)
        'This image contains a cat sitting on a table with a bowl of milk.'
    """

    image_b64 = convert_to_b64(image)
    data = {
        "image": image_b64,
        "tool": "image_captioning",
        "function_name": "blip_image_caption",
    }

    answer = send_inference_request(data, "tools")
    return answer["text"][0]  # type: ignore


def florence2_image_caption(image: np.ndarray, detail_caption: bool = True) -> str:
    """'florence2_image_caption' is a tool that can caption or describe an image based
    on its contents. It returns a text describing the image.

    Parameters:
        image (np.ndarray): The image to caption
        detail_caption (bool): If True, the caption will be as detailed as possible else
            the caption will be a brief description.

    Returns:
       str: A string which is the caption for the given image.

    Example
    -------
        >>> florence2_image_caption(image, False)
        'This image contains a cat sitting on a table with a bowl of milk.'
    """
    image_b64 = convert_to_b64(image)
    task = "<MORE_DETAILED_CAPTION>" if detail_caption else "<DETAILED_CAPTION>"
    data = {
        "image": image_b64,
        "task": task,
        "function_name": "florence2_image_caption",
    }

    answer = send_inference_request(data, "florence2", v2=True)
    return answer[task]  # type: ignore


def florence2_object_detection(prompt: str, image: np.ndarray) -> List[Dict[str, Any]]:
    """'florencev2_object_detection' is a tool that can detect and count multiple
    objects given a text prompt such as category names or referring expressions. You
    can optionally separate the categories in the text with commas. It returns a list
    of bounding boxes with normalized coordinates, label names and associated
    probability scores of 1.0.

    Parameters:
        prompt (str): The prompt to ground to the image.
        image (np.ndarray): The image to used to detect objects

    Returns:
        List[Dict[str, Any]]: A list of dictionaries containing the score, label, and
            bounding box of the detected objects with normalized coordinates between 0
            and 1 (xmin, ymin, xmax, ymax). xmin and ymin are the coordinates of the
            top-left and xmax and ymax are the coordinates of the bottom-right of the
            bounding box. The scores are always 1.0 and cannot be thresholded

    Example
    -------
        >>> florence2_object_detection('person looking at a coyote', image)
        [
            {'score': 1.0, 'label': 'person', 'bbox': [0.1, 0.11, 0.35, 0.4]},
            {'score': 1.0, 'label': 'coyote', 'bbox': [0.34, 0.21, 0.85, 0.5},
        ]
    """
    image_size = image.shape[:2]
    image_b64 = convert_to_b64(image)
    data = {
        "image": image_b64,
        "task": "<CAPTION_TO_PHRASE_GROUNDING>",
        "prompt": prompt,
        "function_name": "florence2_object_detection",
    }

    detections = send_inference_request(data, "florence2", v2=True)
    detections = detections["<CAPTION_TO_PHRASE_GROUNDING>"]
    return_data = []
    for i in range(len(detections["bboxes"])):
        return_data.append(
            {
                "score": 1.0,
                "label": detections["labels"][i],
                "bbox": normalize_bbox(detections["bboxes"][i], image_size),
            }
        )
    return return_data


def florence2_ocr(image: np.ndarray) -> List[Dict[str, Any]]:
    """'florence2_ocr' is a tool that can detect text and text regions in an image.
    Each text region contains one line of text. It returns a list of detected text,
    the text region as a bounding box with normalized coordinates, and confidence
    scores. The results are sorted from top-left to bottom right.

    Parameters:
        image (np.ndarray): The image to extract text from.

    Returns:
        List[Dict[str, Any]]: A list of dictionaries containing the detected text, bbox
            with nornmalized coordinates, and confidence score.

    Example
    -------
        >>> florence2_ocr(image)
        [
            {'label': 'hello world', 'bbox': [0.1, 0.11, 0.35, 0.4], 'score': 0.99},
        ]
    """

    image_size = image.shape[:2]
    image_b64 = convert_to_b64(image)
    data = {
        "image": image_b64,
        "task": "<OCR_WITH_REGION>",
        "function_name": "florence2_ocr",
    }

    detections = send_inference_request(data, "florence2", v2=True)
    detections = detections["<OCR_WITH_REGION>"]
    return_data = []
    for i in range(len(detections["quad_boxes"])):
        return_data.append(
            {
                "label": detections["labels"][i],
                "bbox": normalize_bbox(
                    convert_quad_box_to_bbox(detections["quad_boxes"][i]), image_size
                ),
                "score": 1.0,
            }
        )
    return return_data


def detr_segmentation(image: np.ndarray) -> List[Dict[str, Any]]:
    """'detr_segmentation' is a tool that can segment common objects in an
    image without any text prompt. It returns a list of detected objects
    as labels, their regions as masks and their scores.

    Parameters:
        image (np.ndarray): The image used to segment things and objects

    Returns:
        List[Dict[str, Any]]: A list of dictionaries containing the score, label
            and mask of the detected objects. The mask is binary 2D numpy array where 1
            indicates the object and 0 indicates the background.

    Example
    -------
        >>> detr_segmentation(image)
        [
            {
                'score': 0.45,
                'label': 'window',
                'mask': array([[0, 0, 0, ..., 0, 0, 0],
                    [0, 0, 0, ..., 0, 0, 0],
                    ...,
                    [0, 0, 0, ..., 0, 0, 0],
                    [0, 0, 0, ..., 0, 0, 0]], dtype=uint8),
            },
            {
                'score': 0.70,
                'label': 'bird',
                'mask': array([[0, 0, 0, ..., 0, 0, 0],
                    [0, 0, 0, ..., 0, 0, 0],
                    ...,
                    [0, 0, 0, ..., 0, 0, 0],
                    [0, 0, 0, ..., 0, 0, 0]], dtype=uint8),
            },
        ]
    """
    image_b64 = convert_to_b64(image)
    data = {
        "image": image_b64,
        "tool": "panoptic_segmentation",
        "function_name": "detr_segmentation",
    }

    answer = send_inference_request(data, "tools")
    return_data = []

    for i in range(len(answer["scores"])):
        return_data.append(
            {
                "score": round(answer["scores"][i], 2),
                "label": answer["labels"][i],
                "mask": rle_decode(
                    mask_rle=answer["masks"][i], shape=answer["mask_shape"][0]
                ),
            }
        )
    return return_data


def depth_anything_v2(image: np.ndarray) -> np.ndarray:
    """'depth_anything_v2' is a tool that runs depth_anythingv2 model to generate a
    depth image from a given RGB image. The returned depth image is monochrome and
    represents depth values as pixel intesities with pixel values ranging from 0 to 255.

    Parameters:
        image (np.ndarray): The image to used to generate depth image

    Returns:
        np.ndarray: A grayscale depth image with pixel values ranging from 0 to 255.

    Example
    -------
        >>> depth_anything_v2(image)
        array([[0, 0, 0, ..., 0, 0, 0],
                [0, 20, 24, ..., 0, 100, 103],
                ...,
                [10, 11, 15, ..., 202, 202, 205],
                [10, 10, 10, ..., 200, 200, 200]], dtype=uint8),
    """
    image_b64 = convert_to_b64(image)
    data = {
        "image": image_b64,
        "function_name": "depth_anything_v2",
    }

    depth_map = send_inference_request(data, "depth-anything-v2", v2=True)
    depth_map_np = np.array(depth_map["map"])
    depth_map_np = (depth_map_np - depth_map_np.min()) / (
        depth_map_np.max() - depth_map_np.min()
    )
    depth_map_np = (255 * depth_map_np).astype(np.uint8)
    return depth_map_np


def generate_soft_edge_image(image: np.ndarray) -> np.ndarray:
    """'generate_soft_edge_image' is a tool that runs Holistically Nested edge detection
    to generate a soft edge image (HED) from a given RGB image. The returned image is
    monochrome and represents object boundaries as soft white edges on black background

    Parameters:
        image (np.ndarray): The image to used to generate soft edge image

    Returns:
        np.ndarray: A soft edge image with pixel values ranging from 0 to 255.

    Example
    -------
        >>> generate_soft_edge_image(image)
        array([[0, 0, 0, ..., 0, 0, 0],
                [0, 20, 24, ..., 0, 100, 103],
                ...,
                [10, 11, 15, ..., 202, 202, 205],
                [10, 10, 10, ..., 200, 200, 200]], dtype=uint8),
    """
    image_b64 = convert_to_b64(image)
    data = {
        "image": image_b64,
        "tool": "generate_hed",
        "function_name": "generate_soft_edge_image",
    }

    answer = send_inference_request(data, "tools")
    return_data = np.array(b64_to_pil(answer["masks"][0]).convert("L"))
    return return_data


def dpt_hybrid_midas(image: np.ndarray) -> np.ndarray:
    """'dpt_hybrid_midas' is a tool that generates a normal mapped from a given RGB
    image. The returned RGB image is texture mapped image of the surface normals and the
    RGB values represent the surface normals in the x, y, z directions.

    Parameters:
        image (np.ndarray): The image to used to generate normal image

    Returns:
        np.ndarray: A mapped normal image with RGB pixel values indicating surface
        normals in x, y, z directions.

    Example
    -------
        >>> dpt_hybrid_midas(image)
        array([[0, 0, 0, ..., 0, 0, 0],
                [0, 20, 24, ..., 0, 100, 103],
                ...,
                [10, 11, 15, ..., 202, 202, 205],
                [10, 10, 10, ..., 200, 200, 200]], dtype=uint8),
    """
    image_b64 = convert_to_b64(image)
    data = {
        "image": image_b64,
        "tool": "generate_normal",
        "function_name": "dpt_hybrid_midas",
    }

    answer = send_inference_request(data, "tools")
    return_data = np.array(b64_to_pil(answer["masks"][0]).convert("RGB"))
    return return_data


def generate_pose_image(image: np.ndarray) -> np.ndarray:
    """'generate_pose_image' is a tool that generates a open pose bone/stick image from
    a given RGB image. The returned bone image is RGB with the pose amd keypoints colored
    and background as black.

    Parameters:
        image (np.ndarray): The image to used to generate pose image

    Returns:
        np.ndarray: A bone or pose image indicating the pose and keypoints

    Example
    -------
        >>> generate_pose_image(image)
        array([[0, 0, 0, ..., 0, 0, 0],
                [0, 20, 24, ..., 0, 100, 103],
                ...,
                [10, 11, 15, ..., 202, 202, 205],
                [10, 10, 10, ..., 200, 200, 200]], dtype=uint8),
    """
    image_b64 = convert_to_b64(image)
    data = {
        "image": image_b64,
        "function_name": "generate_pose_image",
    }

    pos_img = send_inference_request(data, "pose-detector", v2=True)
    return_data = np.array(b64_to_pil(pos_img["data"]).convert("RGB"))
    return return_data


def template_match(
    image: np.ndarray, template_image: np.ndarray
) -> List[Dict[str, Any]]:
    """'template_match' is a tool that can detect all instances of a template in
    a given image. It returns the locations of the detected template, a corresponding
    similarity score of the same

    Parameters:
        image (np.ndarray): The image used for searching the template
        template_image (np.ndarray): The template image or crop to search in the image

    Returns:
        List[Dict[str, Any]]: A list of dictionaries containing the score and
            bounding box of the detected template with normalized coordinates between 0
            and 1 (xmin, ymin, xmax, ymax). xmin and ymin are the coordinates of the
            top-left and xmax and ymax are the coordinates of the bottom-right of the
            bounding box.

    Example
    -------
        >>> template_match(image, template)
        [
            {'score': 0.79, 'bbox': [0.1, 0.11, 0.35, 0.4]},
            {'score': 0.38, 'bbox': [0.2, 0.21, 0.45, 0.5},
        ]
    """
    image_size = image.shape[:2]
    image_b64 = convert_to_b64(image)
    template_image_b64 = convert_to_b64(template_image)
    data = {
        "image": image_b64,
        "template": template_image_b64,
        "tool": "template_match",
        "function_name": "template_match",
    }

    answer = send_inference_request(data, "tools")
    return_data = []
    for i in range(len(answer["bboxes"])):
        return_data.append(
            {
                "score": round(answer["scores"][i], 2),
                "bbox": normalize_bbox(answer["bboxes"][i], image_size),
            }
        )
    return return_data


def closest_mask_distance(mask1: np.ndarray, mask2: np.ndarray) -> float:
    """'closest_mask_distance' calculates the closest distance between two masks.

    Parameters:
        mask1 (np.ndarray): The first mask.
        mask2 (np.ndarray): The second mask.

    Returns:
        float: The closest distance between the two masks.

    Example
    -------
        >>> closest_mask_distance(mask1, mask2)
        0.5
    """

    mask1 = np.clip(mask1, 0, 1)
    mask2 = np.clip(mask2, 0, 1)
    contours1, _ = cv2.findContours(mask1, cv2.RETR_TREE, cv2.CHAIN_APPROX_SIMPLE)
    contours2, _ = cv2.findContours(mask2, cv2.RETR_TREE, cv2.CHAIN_APPROX_SIMPLE)
    largest_contour1 = max(contours1, key=cv2.contourArea)
    largest_contour2 = max(contours2, key=cv2.contourArea)
    polygon1 = cv2.approxPolyDP(largest_contour1, 1.0, True)
    polygon2 = cv2.approxPolyDP(largest_contour2, 1.0, True)
    min_distance = np.inf

    small_polygon, larger_contour = (
        (polygon1, largest_contour2)
        if len(largest_contour1) < len(largest_contour2)
        else (polygon2, largest_contour1)
    )

    # For each point in the first polygon
    for point in small_polygon:
        # Calculate the distance to the second polygon, -1 is to invert result as point inside the polygon is positive

        distance = (
            cv2.pointPolygonTest(
                larger_contour, (point[0, 0].item(), point[0, 1].item()), True
            )
            * -1
        )

        # If the distance is negative, the point is inside the polygon, so the distance is 0
        if distance < 0:
            continue
        else:
            # Update the minimum distance if the point is outside the polygon
            min_distance = min(min_distance, distance)

    return min_distance if min_distance != np.inf else 0.0


def closest_box_distance(
    box1: List[float], box2: List[float], image_size: Tuple[int, int]
) -> float:
    """'closest_box_distance' calculates the closest distance between two bounding boxes.

    Parameters:
        box1 (List[float]): The first bounding box.
        box2 (List[float]): The second bounding box.
        image_size (Tuple[int, int]): The size of the image given as (height, width).

    Returns:
        float: The closest distance between the two bounding boxes.

    Example
    -------
        >>> closest_box_distance([100, 100, 200, 200], [300, 300, 400, 400])
        141.42
    """

    x11, y11, x12, y12 = denormalize_bbox(box1, image_size)
    x21, y21, x22, y22 = denormalize_bbox(box2, image_size)

    horizontal_distance = np.max([0, x21 - x12, x11 - x22])
    vertical_distance = np.max([0, y21 - y12, y11 - y22])
    return cast(float, np.sqrt(horizontal_distance**2 + vertical_distance**2))


# Utility and visualization functions


def extract_frames(
    video_uri: Union[str, Path], fps: float = 1
) -> List[Tuple[np.ndarray, float]]:
    """'extract_frames' extracts frames from a video which can be a file path or youtube
    link, returns a list of tuples (frame, timestamp), where timestamp is the relative
    time in seconds where the frame was captured. The frame is a numpy array.

    Parameters:
        video_uri (Union[str, Path]): The path to the video file or youtube link
        fps (float, optional): The frame rate per second to extract the frames. Defaults
            to 10.

    Returns:
        List[Tuple[np.ndarray, float]]: A list of tuples containing the extracted frame
            as a numpy array and the timestamp in seconds.

    Example
    -------
        >>> extract_frames("path/to/video.mp4")
        [(frame1, 0.0), (frame2, 0.5), ...]
    """

    if str(video_uri).startswith(
        (
            "http://www.youtube.com/",
            "https://www.youtube.com/",
            "http://youtu.be/",
            "https://youtu.be/",
        )
    ):
        with tempfile.TemporaryDirectory() as temp_dir:
            yt = YouTube(str(video_uri))
            # Download the highest resolution video
            video = (
                yt.streams.filter(progressive=True, file_extension="mp4")
                .order_by("resolution")
                .desc()
                .first()
            )
            if not video:
                raise Exception("No suitable video stream found")
            video_file_path = video.download(output_path=temp_dir)

            return extract_frames_from_video(video_file_path, fps)

    return extract_frames_from_video(str(video_uri), fps)


def save_json(data: Any, file_path: str) -> None:
    """'save_json' is a utility function that saves data as a JSON file. It is helpful
    for saving data that contains NumPy arrays which are not JSON serializable.

    Parameters:
        data (Any): The data to save.
        file_path (str): The path to save the JSON file.

    Example
    -------
        >>> save_json(data, "path/to/file.json")
    """

    class NumpyEncoder(json.JSONEncoder):
        def default(self, obj: Any):  # type: ignore
            if isinstance(obj, np.ndarray):
                return obj.tolist()
            elif isinstance(obj, np.bool_):
                return bool(obj)
            return json.JSONEncoder.default(self, obj)

    with open(file_path, "w") as f:
        json.dump(data, f, cls=NumpyEncoder)


def load_image(image_path: str) -> np.ndarray:
    """'load_image' is a utility function that loads an image from the given file path string.

    Parameters:
        image_path (str): The path to the image.

    Returns:
        np.ndarray: The image as a NumPy array.

    Example
    -------
        >>> load_image("path/to/image.jpg")
    """
    # NOTE: sometimes the generated code pass in a NumPy array
    if isinstance(image_path, np.ndarray):
        return image_path
    image = Image.open(image_path).convert("RGB")
    return np.array(image)


def save_image(image: np.ndarray, file_path: str) -> None:
    """'save_image' is a utility function that saves an image to a file path.

    Parameters:
        image (np.ndarray): The image to save.
        file_path (str): The path to save the image file.

    Example
    -------
        >>> save_image(image)
    """
    from IPython.display import display

    pil_image = Image.fromarray(image.astype(np.uint8)).convert("RGB")
    display(pil_image)
    pil_image.save(file_path)


def save_video(
    frames: List[np.ndarray], output_video_path: Optional[str] = None, fps: float = 1
) -> str:
    """'save_video' is a utility function that saves a list of frames as a mp4 video file on disk.

    Parameters:
        frames (list[np.ndarray]): A list of frames to save.
        output_video_path (str): The path to save the video file. If not provided, a temporary file will be created.
        fps (float): The number of frames composes a second in the video.

    Returns:
        str: The path to the saved video file.

    Example
    -------
        >>> save_video(frames)
        "/tmp/tmpvideo123.mp4"
    """
    if fps <= 0:
        _LOGGER.warning(f"Invalid fps value: {fps}. Setting fps to 4 (default value).")
        fps = 4
    with ImageSequenceClip(frames, fps=fps) as video:
        if output_video_path:
            f = open(output_video_path, "wb")
        else:
            f = tempfile.NamedTemporaryFile(suffix=".mp4", delete=False)  # type: ignore
        video.write_videofile(f.name, codec="libx264")
        f.close()
        _save_video_to_result(f.name)
        return f.name


def _save_video_to_result(video_uri: str) -> None:
    """Saves a video into the result of the code execution (as an intermediate output)."""
    from IPython.display import display

    serializer = FileSerializer(video_uri)
    display(
        {
            MimeType.VIDEO_MP4_B64: serializer.base64(),
            MimeType.TEXT_PLAIN: str(serializer),
        },
        raw=True,
    )


def overlay_bounding_boxes(
    image: np.ndarray, bboxes: List[Dict[str, Any]]
) -> np.ndarray:
    """'overlay_bounding_boxes' is a utility function that displays bounding boxes on
    an image.

    Parameters:
        image (np.ndarray): The image to display the bounding boxes on.
        bboxes (List[Dict[str, Any]]): A list of dictionaries containing the bounding
            boxes.

    Returns:
        np.ndarray: The image with the bounding boxes, labels and scores displayed.

    Example
    -------
        >>> image_with_bboxes = overlay_bounding_boxes(
            image, [{'score': 0.99, 'label': 'dinosaur', 'bbox': [0.1, 0.11, 0.35, 0.4]}],
        )
    """
    pil_image = Image.fromarray(image.astype(np.uint8)).convert("RGB")

    if len(set([box["label"] for box in bboxes])) > len(COLORS):
        _LOGGER.warning(
            "Number of unique labels exceeds the number of available colors. Some labels may have the same color."
        )

    color = {
        label: COLORS[i % len(COLORS)]
        for i, label in enumerate(set([box["label"] for box in bboxes]))
    }
    bboxes = sorted(bboxes, key=lambda x: x["label"], reverse=True)

    width, height = pil_image.size
    fontsize = max(12, int(min(width, height) / 40))
    draw = ImageDraw.Draw(pil_image)
    font = ImageFont.truetype(
        str(resources.files("vision_agent.fonts").joinpath("default_font_ch_en.ttf")),
        fontsize,
    )

    for elt in bboxes:
        label = elt["label"]
        box = elt["bbox"]
        scores = elt["score"]

        # denormalize the box if it is normalized
        box = denormalize_bbox(box, (height, width))

        draw.rectangle(box, outline=color[label], width=4)
        text = f"{label}: {scores:.2f}"
        text_box = draw.textbbox((box[0], box[1]), text=text, font=font)
        draw.rectangle((box[0], box[1], text_box[2], text_box[3]), fill=color[label])
        draw.text((box[0], box[1]), text, fill="black", font=font)
    return np.array(pil_image)


def _get_text_coords_from_mask(
    mask: np.ndarray, v_gap: int = 10, h_gap: int = 10
) -> Tuple[int, int]:
    mask = mask.astype(np.uint8)
    if np.sum(mask) == 0:
        return (0, 0)

    rows, cols = np.nonzero(mask)
    top = rows.min()
    bottom = rows.max()
    left = cols.min()
    right = cols.max()

    if top - v_gap < 0:
        if bottom + v_gap > mask.shape[0]:
            top = top
        else:
            top = bottom + v_gap
    else:
        top = top - v_gap

    return left + (right - left) // 2 - h_gap, top


def overlay_segmentation_masks(
    medias: Union[np.ndarray, List[np.ndarray]],
    masks: Union[List[Dict[str, Any]], List[List[Dict[str, Any]]]],
    draw_label: bool = True,
) -> Union[np.ndarray, List[np.ndarray]]:
    """'overlay_segmentation_masks' is a utility function that displays segmentation
    masks.

    Parameters:
        medias (Union[np.ndarray, List[np.ndarray]]): The image or frames to display
            the masks on.
        masks (Union[List[Dict[str, Any]], List[List[Dict[str, Any]]]]): A list of
            dictionaries containing the masks.

    Returns:
        np.ndarray: The image with the masks displayed.

    Example
    -------
        >>> image_with_masks = overlay_segmentation_masks(
            image,
            [{
                'score': 0.99,
                'label': 'dinosaur',
                'mask': array([[0, 0, 0, ..., 0, 0, 0],
                    [0, 0, 0, ..., 0, 0, 0],
                    ...,
                    [0, 0, 0, ..., 0, 0, 0],
                    [0, 0, 0, ..., 0, 0, 0]], dtype=uint8),
            }],
        )
    """
    medias_int: List[np.ndarray] = (
        [medias] if isinstance(medias, np.ndarray) else medias
    )
    masks_int = [masks] if isinstance(masks[0], dict) else masks
    masks_int = cast(List[List[Dict[str, Any]]], masks_int)

    labels = set()
    for mask_i in masks_int:
        for mask_j in mask_i:
            labels.add(mask_j["label"])
    color = {label: COLORS[i % len(COLORS)] for i, label in enumerate(labels)}

    width, height = Image.fromarray(medias_int[0]).size
    fontsize = max(12, int(min(width, height) / 40))
    font = ImageFont.truetype(
        str(resources.files("vision_agent.fonts").joinpath("default_font_ch_en.ttf")),
        fontsize,
    )

    frame_out = []
    for i, frame in enumerate(medias_int):
        pil_image = Image.fromarray(frame.astype(np.uint8)).convert("RGBA")
        for elt in masks_int[i]:
            mask = elt["mask"]
            label = elt["label"]
            np_mask = np.zeros((pil_image.size[1], pil_image.size[0], 4))
            np_mask[mask > 0, :] = color[label] + (255 * 0.5,)
            mask_img = Image.fromarray(np_mask.astype(np.uint8))
            pil_image = Image.alpha_composite(pil_image, mask_img)

            if draw_label:
                draw = ImageDraw.Draw(pil_image)
                text_box = draw.textbbox((0, 0), text=label, font=font)
                x, y = _get_text_coords_from_mask(
                    mask,
                    v_gap=(text_box[3] - text_box[1]) + 10,
                    h_gap=(text_box[2] - text_box[0]) // 2,
                )
                if x != 0 and y != 0:
                    text_box = draw.textbbox((x, y), text=label, font=font)
                    draw.rectangle((x, y, text_box[2], text_box[3]), fill=color[label])
                    draw.text((x, y), label, fill="black", font=font)
        frame_out.append(np.array(pil_image))
    return frame_out[0] if len(frame_out) == 1 else frame_out


def overlay_heat_map(
    image: np.ndarray, heat_map: Dict[str, Any], alpha: float = 0.8
) -> np.ndarray:
    """'overlay_heat_map' is a utility function that displays a heat map on an image.

    Parameters:
        image (np.ndarray): The image to display the heat map on.
        heat_map (Dict[str, Any]): A dictionary containing the heat map under the key
            'heat_map'.
        alpha (float, optional): The transparency of the overlay. Defaults to 0.8.

    Returns:
        np.ndarray: The image with the heat map displayed.

    Example
    -------
        >>> image_with_heat_map = overlay_heat_map(
            image,
            {
                'heat_map': array([[0, 0, 0, ..., 0, 0, 0],
                    [0, 0, 0, ..., 0, 0, 0],
                    ...,
                    [0, 0, 0, ..., 0, 0, 0],
                    [0, 0, 0, ..., 125, 125, 125]], dtype=uint8),
            },
        )
    """
    pil_image = Image.fromarray(image.astype(np.uint8)).convert("RGB")

    if "heat_map" not in heat_map or len(heat_map["heat_map"]) == 0:
        return image

    pil_image = pil_image.convert("L")
    mask = Image.fromarray(heat_map["heat_map"])
    mask = mask.resize(pil_image.size)

    overlay = Image.new("RGBA", mask.size)
    odraw = ImageDraw.Draw(overlay)
    odraw.bitmap((0, 0), mask, fill=(255, 0, 0, round(alpha * 255)))
    combined = Image.alpha_composite(
        pil_image.convert("RGBA"), overlay.resize(pil_image.size)
    )
    return np.array(combined)


<<<<<<< HEAD
UTIL_TOOLS = [
    save_json,
    load_image,
    save_image,
    save_video,
    overlay_bounding_boxes,
    overlay_segmentation_masks,
    overlay_heat_map,
]

FUNCTION_TOOLS = [
=======
# TODO: add this function to the imports so that is picked in the agent
def florencev2_fine_tuning(bboxes: List[Dict[str, Any]], task: str) -> UUID:
    """'florencev2_fine_tuning' is a tool that fine-tune florencev2 to be able
    to detect objects in an image based on a given dataset. It returns the fine
    tuning job id.

    Parameters:
        bboxes (List[BboxInput]): A list of BboxInput containing the
            image path, labels and bounding boxes.
        task (PromptTask): The florencev2 fine-tuning task. The options are
            CAPTION, CAPTION_TO_PHRASE_GROUNDING and OBJECT_DETECTION.

    Returns:
        UUID: The fine tuning job id, this id will used to retrieve the fine
            tuned model.

    Example
    -------
        >>> fine_tuning_job_id = florencev2_fine_tuning(
            [{'image_path': 'filename.png', 'labels': ['screw'], 'bboxes': [[370, 30, 560, 290]]},
             {'image_path': 'filename.png', 'labels': ['screw'], 'bboxes': [[120, 0, 300, 170]]}],
             "OBJECT_DETECTION"
        )
    """
    bboxes_input = [BboxInput.model_validate(bbox) for bbox in bboxes]
    task_input = PromptTask[task]
    fine_tuning_request = [
        BboxInputBase64(
            image=convert_to_b64(bbox_input.image_path),
            filename=bbox_input.image_path.split("/")[-1],
            labels=bbox_input.labels,
            bboxes=bbox_input.bboxes,
        )
        for bbox_input in bboxes_input
    ]
    landing_api = LandingPublicAPI()
    return landing_api.launch_fine_tuning_job(
        "florencev2", task_input, fine_tuning_request
    )


# TODO: add this function to the imports so that is picked in the agent
def florencev2_fine_tuned_object_detection(
    image: np.ndarray, prompt: str, model_id: UUID, task: str
) -> List[Dict[str, Any]]:
    """'florencev2_fine_tuned_object_detection' is a tool that uses a fine tuned model
    to detect objects given a text prompt such as a phrase or class names separated by
    commas. It returns a list of detected objects as labels and their location as
    bounding boxes with score of 1.0.

    Parameters:
        image (np.ndarray): The image to used to detect objects.
        prompt (str): The prompt to help find objects in the image.
        model_id (UUID): The fine-tuned model id.
        task (PromptTask): The florencev2 fine-tuning task. The options are
            CAPTION, CAPTION_TO_PHRASE_GROUNDING and OBJECT_DETECTION.

    Returns:
        List[Dict[str, Any]]: A list of dictionaries containing the score, label, and
            bounding box of the detected objects with normalized coordinates between 0
            and 1 (xmin, ymin, xmax, ymax). xmin and ymin are the coordinates of the
            top-left and xmax and ymax are the coordinates of the bottom-right of the
            bounding box. The scores are always 1.0 and cannot be thresholded

    Example
    -------
        >>> florencev2_fine_tuned_object_detection(
            image,
            'person looking at a coyote',
            UUID("381cd5f9-5dc4-472d-9260-f3bb89d31f83")
        )
        [
            {'score': 1.0, 'label': 'person', 'bbox': [0.1, 0.11, 0.35, 0.4]},
            {'score': 1.0, 'label': 'coyote', 'bbox': [0.34, 0.21, 0.85, 0.5},
        ]
    """
    # check if job succeeded first
    landing_api = LandingPublicAPI()
    status = landing_api.check_fine_tuning_job(model_id)
    if status is not JobStatus.SUCCEEDED:
        raise FineTuneModelIsNotReady()

    task = PromptTask[task]
    if task is PromptTask.OBJECT_DETECTION:
        prompt = ""

    data_obj = Florencev2FtRequest(
        image=convert_to_b64(image),
        task=task,
        tool="florencev2_fine_tuning",
        prompt=prompt,
        fine_tuning=FineTuning(job_id=model_id),
    )
    data = data_obj.model_dump(by_alias=True)
    metadata_payload = {"function_name": "florencev2_fine_tuned_object_detection"}
    detections = send_inference_request(
        data, "tools", v2=False, metadata_payload=metadata_payload
    )

    detections = detections[task.value]
    return_data = []
    image_size = image.shape[:2]
    for i in range(len(detections["bboxes"])):
        return_data.append(
            {
                "score": 1.0,
                "label": detections["labels"][i],
                "bbox": normalize_bbox(detections["bboxes"][i], image_size),
            }
        )
    return return_data


TOOLS = [
>>>>>>> 7e149d14
    owl_v2,
    extract_frames,
    ocr,
    clip,
    vit_image_classification,
    vit_nsfw_classification,
    loca_zero_shot_counting,
    loca_visual_prompt_counting,
    florence2_image_caption,
    florence2_ocr,
    florence2_sam2_image,
    florence2_sam2_video,
    florence2_object_detection,
    ixc25_image_vqa,
    ixc25_video_vqa,
    detr_segmentation,
    depth_anything_v2,
    generate_pose_image,
    closest_mask_distance,
    closest_box_distance,
<<<<<<< HEAD
    template_match,
=======
    save_json,
    load_image,
    save_image,
    save_video,
    overlay_bounding_boxes,
    overlay_segmentation_masks,
    overlay_heat_map,
>>>>>>> 7e149d14
]

TOOLS = FUNCTION_TOOLS + UTIL_TOOLS

TOOLS_DF = get_tools_df(TOOLS)  # type: ignore
TOOL_DESCRIPTIONS = get_tool_descriptions(TOOLS)  # type: ignore
TOOL_DOCSTRING = get_tool_documentation(TOOLS)  # type: ignore
TOOLS_INFO = get_tools_info(TOOLS)  # type: ignore
UTILITIES_DOCSTRING = get_tool_documentation(
    [
        save_json,
        load_image,
        save_image,
        save_video,
        overlay_bounding_boxes,
        overlay_segmentation_masks,
        overlay_heat_map,
    ]
)<|MERGE_RESOLUTION|>--- conflicted
+++ resolved
@@ -18,13 +18,10 @@
 from vision_agent.clients.landing_public_api import LandingPublicAPI
 from vision_agent.tools.tool_utils import (
     get_tool_descriptions,
-    get_tool_descriptions_by_names,
     get_tool_documentation,
     get_tools_df,
     get_tools_info,
     send_inference_request,
-<<<<<<< HEAD
-=======
 )
 from vision_agent.tools.tools_types import (
     BboxInput,
@@ -33,7 +30,6 @@
     Florencev2FtRequest,
     JobStatus,
     PromptTask,
->>>>>>> 7e149d14
 )
 from vision_agent.utils import extract_frames_from_video
 from vision_agent.utils.exceptions import FineTuneModelIsNotReady
@@ -46,10 +42,7 @@
     frames_to_bytes,
     get_image_size,
     normalize_bbox,
-<<<<<<< HEAD
-=======
     numpy_to_bytes,
->>>>>>> 7e149d14
     rle_decode,
     rle_decode_array,
 )
@@ -1544,19 +1537,6 @@
     return np.array(combined)
 
 
-<<<<<<< HEAD
-UTIL_TOOLS = [
-    save_json,
-    load_image,
-    save_image,
-    save_video,
-    overlay_bounding_boxes,
-    overlay_segmentation_masks,
-    overlay_heat_map,
-]
-
-FUNCTION_TOOLS = [
-=======
 # TODO: add this function to the imports so that is picked in the agent
 def florencev2_fine_tuning(bboxes: List[Dict[str, Any]], task: str) -> UUID:
     """'florencev2_fine_tuning' is a tool that fine-tune florencev2 to be able
@@ -1670,8 +1650,7 @@
     return return_data
 
 
-TOOLS = [
->>>>>>> 7e149d14
+FUNCTION_TOOLS = [
     owl_v2,
     extract_frames,
     ocr,
@@ -1692,9 +1671,9 @@
     generate_pose_image,
     closest_mask_distance,
     closest_box_distance,
-<<<<<<< HEAD
-    template_match,
-=======
+]
+
+UTIL_TOOLS = [
     save_json,
     load_image,
     save_image,
@@ -1702,7 +1681,6 @@
     overlay_bounding_boxes,
     overlay_segmentation_masks,
     overlay_heat_map,
->>>>>>> 7e149d14
 ]
 
 TOOLS = FUNCTION_TOOLS + UTIL_TOOLS
