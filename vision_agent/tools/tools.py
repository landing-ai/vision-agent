import logging
import tempfile
from abc import ABC
from pathlib import Path
from typing import Any, Dict, List, Tuple, Union, cast

import numpy as np
import requests
from PIL import Image
from PIL.Image import Image as ImageType

from vision_agent.image_utils import convert_to_b64, get_image_size
from vision_agent.tools.video import extract_frames_from_video
from vision_agent.type_defs import LandingaiAPIKey

_LOGGER = logging.getLogger(__name__)
_LND_API_KEY = LandingaiAPIKey().api_key
_LND_API_URL = "https://api.dev.landing.ai/v1/agent"


def normalize_bbox(
    bbox: List[Union[int, float]], image_size: Tuple[int, ...]
) -> List[float]:
    r"""Normalize the bounding box coordinates to be between 0 and 1."""
    x1, y1, x2, y2 = bbox
    x1 = round(x1 / image_size[1], 2)
    y1 = round(y1 / image_size[0], 2)
    x2 = round(x2 / image_size[1], 2)
    y2 = round(y2 / image_size[0], 2)
    return [x1, y1, x2, y2]


def rle_decode(mask_rle: str, shape: Tuple[int, int]) -> np.ndarray:
    r"""Decode a run-length encoded mask. Returns numpy array, 1 - mask, 0 - background.

    Parameters:
        mask_rle: Run-length as string formated (start length)
        shape: The (height, width) of array to return
    """
    s = mask_rle.split()
    starts, lengths = [np.asarray(x, dtype=int) for x in (s[0:][::2], s[1:][::2])]
    starts -= 1
    ends = starts + lengths
    img = np.zeros(shape[0] * shape[1], dtype=np.uint8)
    for lo, hi in zip(starts, ends):
        img[lo:hi] = 1
    return img.reshape(shape)


class Tool(ABC):
    name: str
    description: str
    usage: Dict


class NoOp(Tool):
    name = "noop_"
    description = "'noop_' is a no-op tool that does nothing if you do not want answer the question directly and not use a tool."
    usage = {
        "required_parameters": [],
        "examples": [
            {
                "scenario": "If you do not want to use a tool.",
                "parameters": {},
            }
        ],
    }

    def __call__(self) -> None:
        return None


class CLIP(Tool):
    r"""CLIP is a tool that can classify or tag any image given a set if input classes
    or tags.

    Example
    -------
        >>> import vision_agent as va
        >>> clip = va.tools.CLIP()
        >>> clip("red line, yellow dot", "ct_scan1.jpg"))
        [{"labels": ["red line", "yellow dot"], "scores": [0.98, 0.02]}]
    """

    name = "clip_"
    description = "'clip_' is a tool that can classify any image given a set of input names or tags. It returns a list of the input names along with their probability scores."
    usage = {
        "required_parameters": [
            {"name": "prompt", "type": "str"},
            {"name": "image", "type": "str"},
        ],
        "examples": [
            {
                "scenario": "Can you classify this image as a cat? Image name: cat.jpg",
                "parameters": {"prompt": "cat", "image": "cat.jpg"},
            },
            {
                "scenario": "Can you tag this photograph with cat or dog? Image name: cat_dog.jpg",
                "parameters": {"prompt": "cat, dog", "image": "cat_dog.jpg"},
            },
            {
                "scenario": "Can you build me a classifier that classifies red shirts, green shirts and other? Image name: shirts.jpg",
                "parameters": {
                    "prompt": "red shirt, green shirt, other",
                    "image": "shirts.jpg",
                },
            },
        ],
    }

    # TODO: Add support for input multiple images, which aligns with the output type.
    def __call__(self, prompt: str, image: Union[str, ImageType]) -> Dict:
        """Invoke the CLIP model.

        Parameters:
            prompt: a string includes a list of classes or tags to classify the image.
            image: the input image to classify.

        Returns:
            A list of dictionaries containing the labels and scores. Each dictionary contains the classification result for an image. E.g. [{"labels": ["red line", "yellow dot"], "scores": [0.98, 0.02]}]
        """
        image_b64 = convert_to_b64(image)
        data = {
            "prompt": prompt,
            "image": image_b64,
            "tool": "closed_set_image_classification",
        }
        resp_data = _send_inference_request(data, "tools")
        resp_data["scores"] = [round(prob, 4) for prob in resp_data["scores"]]
        return resp_data


class ImageCaption(Tool):
    r"""ImageCaption is a tool that can caption an image based on its contents
    or tags.

    Example
    -------
        >>> import vision_agent as va
        >>> caption = va.tools.ImageCaption()
        >>> caption("image1.jpg")
        {'text': ['a box of orange and white socks']}
    """
<<<<<<< HEAD

    name = "image_caption_"
    description = "'image_caption_' is a tool that can caption an image based on its contents or tags. It returns a text describing the image"
    usage = {
        "required_parameters": [
            {"name": "image", "type": "str"},
        ],
        "examples": [
            {
                "scenario": "Can you describe this image ? Image name: cat.jpg",
                "parameters": {"image": "cat.jpg"},
            },
            {
                "scenario": "Can you caption this image with their main contents ? Image name: cat_dog.jpg",
                "parameters": {"image": "cat_dog.jpg"},
            },
            {
                "scenario": "Can you build me a image captioning tool ? Image name: shirts.jpg",
                "parameters": {
                    "image": "shirts.jpg",
                },
            },
        ],
    }

    # TODO: Add support for input multiple images, which aligns with the output type.
    def __call__(self, image: Union[str, ImageType]) -> Dict:
        """Invoke the Image captioning model.

=======

    name = "image_caption_"
    description = "'image_caption_' is a tool that can caption an image based on its contents or tags. It returns a text describing the image"
    usage = {
        "required_parameters": [
            {"name": "image", "type": "str"},
        ],
        "examples": [
            {
                "scenario": "Can you describe this image ? Image name: cat.jpg",
                "parameters": {"image": "cat.jpg"},
            },
            {
                "scenario": "Can you caption this image with their main contents ? Image name: cat_dog.jpg",
                "parameters": {"image": "cat_dog.jpg"},
            },
            {
                "scenario": "Can you build me a image captioning tool ? Image name: shirts.jpg",
                "parameters": {
                    "image": "shirts.jpg",
                },
            },
        ],
    }

    # TODO: Add support for input multiple images, which aligns with the output type.
    def __call__(self, image: Union[str, ImageType]) -> Dict:
        """Invoke the Image captioning model.

>>>>>>> 85a61703
        Parameters:
            image: the input image to caption.

        Returns:
            A list of dictionaries containing the labels and scores. Each dictionary contains the classification result for an image. E.g. [{"labels": ["red line", "yellow dot"], "scores": [0.98, 0.02]}]
        """
        image_b64 = convert_to_b64(image)
        data = {
            "image": image_b64,
            "tool": "image_captioning",
        }
        return _send_inference_request(data, "tools")


class GroundingDINO(Tool):
    r"""Grounding DINO is a tool that can detect arbitrary objects with inputs such as
    category names or referring expressions.

    Example
    -------
        >>> import vision_agent as va
        >>> t = va.tools.GroundingDINO()
        >>> t("red line. yellow dot", "ct_scan1.jpg")
        [{'labels': ['red line', 'yellow dot'],
        'bboxes': [[0.38, 0.15, 0.59, 0.7], [0.48, 0.25, 0.69, 0.71]],
        'scores': [0.98, 0.02]}]
    """

    name = "grounding_dino_"
    description = "'grounding_dino_' is a tool that can detect arbitrary objects with inputs such as category names or referring expressions. It returns a list of bounding boxes, label names and associated probability scores."
    usage = {
        "required_parameters": [
            {"name": "prompt", "type": "str"},
            {"name": "image", "type": "str"},
        ],
        "optional_parameters": [
            {"name": "box_threshold", "type": "float"},
            {"name": "iou_threshold", "type": "float"},
        ],
        "examples": [
            {
                "scenario": "Can you build me a car detector?",
                "parameters": {"prompt": "car", "image": ""},
            },
            {
                "scenario": "Can you detect the person on the left and right? Image name: person.jpg",
                "parameters": {
                    "prompt": "left person. right person",
                    "image": "person.jpg",
                },
            },
            {
                "scenario": "Detect the red shirts and green shirst. Image name: shirts.jpg",
                "parameters": {
                    "prompt": "red shirt. green shirt",
                    "image": "shirts.jpg",
                    "box_threshold": 0.20,
                    "iou_threshold": 0.75,
                },
            },
        ],
    }

    # TODO: Add support for input multiple images, which aligns with the output type.
    def __call__(
        self,
        prompt: str,
        image: Union[str, Path, ImageType],
        box_threshold: float = 0.20,
        iou_threshold: float = 0.75,
    ) -> Dict:
        """Invoke the Grounding DINO model.

        Parameters:
            prompt: one or multiple class names to detect. The classes should be separated by a period if there are multiple classes. E.g. "big dog . small cat"
            image: the input image to run against.
            box_threshold: the threshold to filter out the bounding boxes with low scores.
            iou_threshold: the threshold for intersection over union used in nms algorithm. It will suppress the boxes which have iou greater than this threshold.

        Returns:
            A list of dictionaries containing the labels, scores, and bboxes. Each dictionary contains the detection result for an image.
        """
        image_size = get_image_size(image)
        image_b64 = convert_to_b64(image)
        request_data = {
            "prompt": prompt,
            "image": image_b64,
            "tool": "visual_grounding",
            "kwargs": {"box_threshold": box_threshold, "iou_threshold": iou_threshold},
        }
        data: Dict[str, Any] = _send_inference_request(request_data, "tools")
        if "bboxes" in data:
            data["bboxes"] = [normalize_bbox(box, image_size) for box in data["bboxes"]]
        if "scores" in data:
            data["scores"] = [round(score, 2) for score in data["scores"]]
        if "labels" in data:
            data["labels"] = list(data["labels"])
        data["size"] = (image_size[1], image_size[0])
        return data


class GroundingSAM(Tool):
    r"""Grounding SAM is a tool that can detect and segment arbitrary objects with
    inputs such as category names or referring expressions.

    Example
    -------
        >>> import vision_agent as va
        >>> t = va.tools.GroundingSAM()
        >>> t("red line, yellow dot", "ct_scan1.jpg"])
        [{'labels': ['yellow dot', 'red line'],
        'bboxes': [[0.38, 0.15, 0.59, 0.7], [0.48, 0.25, 0.69, 0.71]],
        'masks': [array([[0, 0, 0, ..., 0, 0, 0],
           [0, 0, 0, ..., 0, 0, 0],
           ...,
           [0, 0, 0, ..., 0, 0, 0],
           [0, 0, 0, ..., 0, 0, 0]], dtype=uint8)},
        array([[0, 0, 0, ..., 0, 0, 0],
           [0, 0, 0, ..., 0, 0, 0],
           ...,
           [1, 1, 1, ..., 1, 1, 1],
           [1, 1, 1, ..., 1, 1, 1]], dtype=uint8)]}]
    """

    name = "grounding_sam_"
    description = "'grounding_sam_' is a tool that can detect arbitrary objects with inputs such as category names or referring expressions. It returns a list of bounding boxes, label names and masks file names and associated probability scores."
    usage = {
        "required_parameters": [
            {"name": "prompt", "type": "str"},
            {"name": "image", "type": "str"},
        ],
        "optional_parameters": [
            {"name": "box_threshold", "type": "float"},
            {"name": "iou_threshold", "type": "float"},
        ],
        "examples": [
            {
                "scenario": "Can you build me a car segmentor?",
                "parameters": {"prompt": "car", "image": ""},
            },
            {
                "scenario": "Can you segment the person on the left and right? Image name: person.jpg",
                "parameters": {
                    "prompt": "left person. right person",
                    "image": "person.jpg",
                },
            },
            {
                "scenario": "Can you build me a tool that segments red shirts and green shirts? Image name: shirts.jpg",
                "parameters": {
                    "prompt": "red shirt, green shirt",
                    "image": "shirts.jpg",
                    "box_threshold": 0.20,
                    "iou_threshold": 0.75,
                },
            },
        ],
    }

    # TODO: Add support for input multiple images, which aligns with the output type.
    def __call__(
        self,
        prompt: str,
        image: Union[str, ImageType],
        box_threshold: float = 0.2,
        iou_threshold: float = 0.75,
    ) -> Dict:
        """Invoke the Grounding SAM model.

        Parameters:
            prompt: a list of classes to segment.
            image: the input image to segment.
            box_threshold: the threshold to filter out the bounding boxes with low scores.
            iou_threshold: the threshold for intersection over union used in nms algorithm. It will suppress the boxes which have iou greater than this threshold.

        Returns:
            A list of dictionaries containing the labels, scores, bboxes and masks. Each dictionary contains the segmentation result for an image.
        """
        image_size = get_image_size(image)
        image_b64 = convert_to_b64(image)
        request_data = {
            "prompt": prompt,
<<<<<<< HEAD
            "image": image_b64,
            "tool": "visual_grounding_segment",
            "kwargs": {"box_threshold": box_threshold, "iou_threshold": iou_threshold},
        }
        data: Dict[str, Any] = _send_inference_request(request_data, "tools")
        ret_pred: Dict[str, List] = {"labels": [], "bboxes": [], "masks": []}
        if "bboxes" in data:
            ret_pred["bboxes"] = [
                normalize_bbox(box, image_size) for box in data["bboxes"]
            ]
        if "masks" in data:
            ret_pred["masks"] = [
                rle_decode(mask_rle=mask, shape=data["mask_shape"])
                for mask in data["masks"]
            ]
        ret_pred["labels"] = data["labels"]
        ret_pred["scores"] = data["scores"]
        return ret_pred


class DINOv(Tool):
    r"""DINOv is a tool that can detect and segment similar objects with the given input masks.

    Example
    -------
        >>> import vision_agent as va
        >>> t = va.tools.DINOv()
        >>> t(prompt=[{"mask":"balloon_mask.jpg", "image": "balloon.jpg"}], image="balloon.jpg"])
        [{'scores': [0.512, 0.212],
        'masks': [array([[0, 0, 0, ..., 0, 0, 0],
           ...,
           [0, 0, 0, ..., 0, 0, 0]], dtype=uint8)},
        array([[0, 0, 0, ..., 0, 0, 0],
           ...,
           [1, 1, 1, ..., 1, 1, 1]], dtype=uint8)]}]
    """

    _ENDPOINT = "https://rkgkjvqgh7vbzjdb23tr7eay4a0vczdo.lambda-url.us-east-2.on.aws"

    name = "dinov_"
    description = "'dinov_' is a tool that can detect and segment similar objects with the given input segmentation masks."
    usage = {
        "required_parameters": [
            {"name": "prompt", "type": "List[Dict[str, str]]"},
            {"name": "image", "type": "str"},
        ],
        "examples": [
            {
                "scenario": "Can you find all the balloons in this image that is similar to the provided masked area?",
                "parameters": {
                    "prompt": [
                        {"mask": "balloon_mask1.jpg", "image": "balloon.jpg"},
                        {"mask": "balloon_mask2.jpg", "image": "balloon.jpg"},
                    ],
                    "image": "input.jpg",
                },
            },
            {
                "scenario": "Count all the objects in this image that is similar to the provided masked area? image: input.jpg, mask: mask.jpg, mask_image: background.jpg",
                "parameters": {
                    "prompt": [
                        {"mask": "obj_mask1.jpg", "image": "background.jpg"},
                    ],
                    "image": "input.jpg",
                },
            },
        ],
    }

    def __call__(
        self, prompt: List[Dict[str, str]], image: Union[str, ImageType]
    ) -> Dict:
        """Invoke the DINOv model.

        Parameters:
            prompt: a list of visual prompts in the form of {'mask': 'MASK_FILE_PATH', 'image': 'IMAGE_FILE_PATH'}.
            image: the input image to segment.

        Returns:
            A dictionary of the below keys: 'scores', 'masks' and 'mask_shape', which stores a list of detected segmentation masks and its scores.
        """
        image_b64 = convert_to_b64(image)
        for p in prompt:
            p["mask"] = convert_to_b64(p["mask"])
            p["image"] = convert_to_b64(p["image"])
        data = {
            "prompt": prompt,
=======
>>>>>>> 85a61703
            "image": image_b64,
            "tool": "visual_grounding_segment",
            "kwargs": {"box_threshold": box_threshold, "iou_threshold": iou_threshold},
        }
<<<<<<< HEAD
        res = requests.post(
            self._ENDPOINT,
            headers={"Content-Type": "application/json"},
            json=data,
        )
        resp_json: Dict[str, Any] = res.json()
        if (
            "statusCode" in resp_json and resp_json["statusCode"] != 200
        ) or "statusCode" not in resp_json:
            _LOGGER.error(f"Request failed: {resp_json}")
            raise ValueError(f"Request failed: {resp_json}")
        rets: Dict[str, Any] = resp_json["data"]
        shape = rets.pop("mask_shape")
        mask_files = []
        for encoded_mask in rets["masks"]:
            mask = rle_decode(mask_rle=encoded_mask, shape=shape)
            with tempfile.NamedTemporaryFile(suffix=".png", delete=False) as tmp:
                Image.fromarray(mask * 255).save(tmp)
                mask_files.append(tmp.name)
        rets["masks"] = mask_files
        return rets
=======
        data: Dict[str, Any] = _send_inference_request(request_data, "tools")
        ret_pred: Dict[str, List] = {"labels": [], "bboxes": [], "masks": []}
        if "bboxes" in data:
            ret_pred["bboxes"] = [
                normalize_bbox(box, image_size) for box in data["bboxes"]
            ]
        if "masks" in data:
            ret_pred["masks"] = [
                rle_decode(mask_rle=mask, shape=data["mask_shape"])
                for mask in data["masks"]
            ]
        ret_pred["labels"] = data["labels"]
        ret_pred["scores"] = data["scores"]
        return ret_pred
>>>>>>> 85a61703


class AgentGroundingSAM(GroundingSAM):
    r"""AgentGroundingSAM is the same as GroundingSAM but it saves the masks as files
    returns the file name. This makes it easier for agents to use.
    """

    def __call__(
        self,
        prompt: str,
        image: Union[str, ImageType],
        box_threshold: float = 0.2,
        iou_threshold: float = 0.75,
    ) -> Dict:
        rets = super().__call__(prompt, image, box_threshold, iou_threshold)
        mask_files = []
        for mask in rets["masks"]:
            with tempfile.NamedTemporaryFile(suffix=".png", delete=False) as tmp:
                file_name = Path(tmp.name).with_suffix(".mask.png")
                Image.fromarray(mask * 255).save(file_name)
                mask_files.append(str(file_name))
        rets["masks"] = mask_files
        return rets


class Crop(Tool):
    r"""Crop crops an image given a bounding box and returns a file name of the cropped image."""

    name = "crop_"
    description = "'crop_' crops an image given a bounding box and returns a file name of the cropped image. It returns a file with the cropped image."
    usage = {
        "required_parameters": [
            {"name": "bbox", "type": "List[float]"},
            {"name": "image", "type": "str"},
        ],
        "examples": [
            {
                "scenario": "Can you crop the image to the bounding box [0.1, 0.1, 0.9, 0.9]? Image name: image.jpg",
                "parameters": {"bbox": [0.1, 0.1, 0.9, 0.9], "image": "image.jpg"},
            },
            {
                "scenario": "Cut out the image to the bounding box [0.2, 0.2, 0.8, 0.8]. Image name: car.jpg",
                "parameters": {"bbox": [0.2, 0.2, 0.8, 0.8], "image": "car.jpg"},
            },
        ],
    }

    def __call__(self, bbox: List[float], image: Union[str, Path]) -> Dict:
        pil_image = Image.open(image)
        width, height = pil_image.size
        bbox = [
            int(bbox[0] * width),
            int(bbox[1] * height),
            int(bbox[2] * width),
            int(bbox[3] * height),
        ]
        cropped_image = pil_image.crop(bbox)  # type: ignore
        with tempfile.NamedTemporaryFile(suffix=".png", delete=False) as tmp:
            cropped_image.save(tmp.name)

        return {"image": tmp.name}


class BboxArea(Tool):
    r"""BboxArea returns the area of the bounding box in pixels normalized to 2 decimal places."""

    name = "bbox_area_"
    description = "'bbox_area_' returns the area of the bounding box in pixels normalized to 2 decimal places."
    usage = {
        "required_parameters": [{"name": "bboxes", "type": "List[int]"}],
        "examples": [
            {
                "scenario": "If you want to calculate the area of the bounding box [0.2, 0.21, 0.34, 0.42]",
                "parameters": {"bboxes": [0.2, 0.21, 0.34, 0.42]},
            }
        ],
    }

    def __call__(self, bboxes: List[Dict]) -> List[Dict]:
        areas = []
        for elt in bboxes:
            height, width = elt["size"]
            for label, bbox in zip(elt["labels"], elt["bboxes"]):
                x1, y1, x2, y2 = bbox
                areas.append(
                    {
                        "area": round((x2 - x1) * (y2 - y1) * width * height, 2),
                        "label": label,
                    }
                )
        return areas


class SegArea(Tool):
    r"""SegArea returns the area of the segmentation mask in pixels normalized to 2 decimal places."""

    name = "seg_area_"
    description = "'seg_area_' returns the area of the segmentation mask in pixels normalized to 2 decimal places."
    usage = {
        "required_parameters": [{"name": "masks", "type": "str"}],
        "examples": [
            {
                "scenario": "If you want to calculate the area of the segmentation mask, pass the masks file name.",
                "parameters": {"masks": "mask_file.jpg"},
            },
        ],
    }

    def __call__(self, masks: Union[str, Path]) -> float:
        pil_mask = Image.open(str(masks))
        np_mask = np.array(pil_mask)
        np_mask = np.clip(np_mask, 0, 1)
        return cast(float, round(np.sum(np_mask), 2))


class BboxIoU(Tool):
    name = "bbox_iou_"
    description = "'bbox_iou_' returns the intersection over union of two bounding boxes. This is a good tool for determining if two objects are overlapping."
    usage = {
        "required_parameters": [
            {"name": "bbox1", "type": "List[int]"},
            {"name": "bbox2", "type": "List[int]"},
        ],
        "examples": [
            {
                "scenario": "If you want to calculate the intersection over union of the bounding boxes [0.2, 0.21, 0.34, 0.42] and [0.3, 0.31, 0.44, 0.52]",
                "parameters": {
                    "bbox1": [0.2, 0.21, 0.34, 0.42],
                    "bbox2": [0.3, 0.31, 0.44, 0.52],
                },
            }
        ],
    }

    def __call__(self, bbox1: List[int], bbox2: List[int]) -> float:
        x1, y1, x2, y2 = bbox1
        x3, y3, x4, y4 = bbox2
        xA = max(x1, x3)
        yA = max(y1, y3)
        xB = min(x2, x4)
        yB = min(y2, y4)
        inter_area = max(0, xB - xA) * max(0, yB - yA)
        boxa_area = (x2 - x1) * (y2 - y1)
        boxb_area = (x4 - x3) * (y4 - y3)
        iou = inter_area / float(boxa_area + boxb_area - inter_area)
        return round(iou, 2)


class SegIoU(Tool):
    name = "seg_iou_"
    description = "'seg_iou_' returns the intersection over union of two segmentation masks given their segmentation mask files."
    usage = {
        "required_parameters": [
            {"name": "mask1", "type": "str"},
            {"name": "mask2", "type": "str"},
        ],
        "examples": [
            {
                "scenario": "If you want to calculate the intersection over union of the segmentation masks for mask_file1.jpg and mask_file2.jpg",
                "parameters": {"mask1": "mask_file1.png", "mask2": "mask_file2.png"},
            }
        ],
    }

    def __call__(self, mask1: Union[str, Path], mask2: Union[str, Path]) -> float:
        pil_mask1 = Image.open(str(mask1))
        pil_mask2 = Image.open(str(mask2))
        np_mask1 = np.clip(np.array(pil_mask1), 0, 1)
        np_mask2 = np.clip(np.array(pil_mask2), 0, 1)
        intersection = np.logical_and(np_mask1, np_mask2)
        union = np.logical_or(np_mask1, np_mask2)
        iou = np.sum(intersection) / np.sum(union)
        return cast(float, round(iou, 2))


class BoxDistance(Tool):
    name = "box_distance_"
    description = (
        "'box_distance_' returns the minimum distance between two bounding boxes."
    )
    usage = {
        "required_parameters": [
            {"name": "bbox1", "type": "List[int]"},
            {"name": "bbox2", "type": "List[int]"},
        ],
        "examples": [
            {
                "scenario": "If you want to calculate the distance between the bounding boxes [0.2, 0.21, 0.34, 0.42] and [0.3, 0.31, 0.44, 0.52]",
                "parameters": {
                    "bbox1": [0.2, 0.21, 0.34, 0.42],
                    "bbox2": [0.3, 0.31, 0.44, 0.52],
                },
            }
        ],
    }

    def __call__(self, bbox1: List[int], bbox2: List[int]) -> float:
        x11, y11, x12, y12 = bbox1
        x21, y21, x22, y22 = bbox2

        horizontal_dist = np.max([0, x21 - x12, x11 - x22])
        vertical_dist = np.max([0, y21 - y12, y11 - y22])

        return cast(float, round(np.sqrt(horizontal_dist**2 + vertical_dist**2), 2))


class ExtractFrames(Tool):
    r"""Extract frames from a video."""

    name = "extract_frames_"
    description = "'extract_frames_' extracts frames from a video, returns a list of tuples (frame, timestamp), where timestamp is the relative time in seconds where the frame was captured. The frame is a local image file path."
    usage = {
        "required_parameters": [{"name": "video_uri", "type": "str"}],
        "examples": [
            {
                "scenario": "Can you extract the frames from this video? Video: www.foobar.com/video?name=test.mp4",
                "parameters": {"video_uri": "www.foobar.com/video?name=test.mp4"},
            },
            {
                "scenario": "Can you extract the images from this video file? Video path: tests/data/test.mp4",
                "parameters": {"video_uri": "tests/data/test.mp4"},
            },
        ],
    }

    def __call__(self, video_uri: str) -> List[Tuple[str, float]]:
        """Extract frames from a video.


        Parameters:
            video_uri: the path to the video file or a url points to the video data

        Returns:
            a list of tuples containing the extracted frame and the timestamp in seconds. E.g. [(path_to_frame1, 0.0), (path_to_frame2, 0.5), ...]. The timestamp is the time in seconds from the start of the video. E.g. 12.125 means 12.125 seconds from the start of the video. The frames are sorted by the timestamp in ascending order.
        """
        frames = extract_frames_from_video(video_uri)
        result = []
        _LOGGER.info(
            f"Extracted {len(frames)} frames from video {video_uri}. Temporarily saving them as images to disk for downstream tasks."
        )
        for frame, ts in frames:
            with tempfile.NamedTemporaryFile(suffix=".png", delete=False) as tmp:
                file_name = Path(tmp.name).with_suffix(".frame.png")
                Image.fromarray(frame).save(file_name)
            result.append((str(file_name), ts))
        return result


class Calculator(Tool):
    r"""Calculator is a tool that can perform basic arithmetic operations."""

    name = "calculator_"
    description = (
        "'calculator_' is a tool that can perform basic arithmetic operations."
    )
    usage = {
        "required_parameters": [{"name": "equation", "type": "str"}],
        "examples": [
            {
                "scenario": "If you want to calculate (2 * 3) + 4",
                "parameters": {"equation": "2 + 4"},
            },
            {
                "scenario": "If you want to calculate (4 + 2.5) / 2.1",
                "parameters": {"equation": "(4 + 2.5) / 2.1"},
            },
        ],
    }

    def __call__(self, equation: str) -> float:
        return cast(float, round(eval(equation), 2))


TOOLS = {
    i: {"name": c.name, "description": c.description, "usage": c.usage, "class": c}
    for i, c in enumerate(
        [
            NoOp,
            CLIP,
            ImageCaption,
            GroundingDINO,
            AgentGroundingSAM,
            ExtractFrames,
            Crop,
            BboxArea,
            SegArea,
            BboxIoU,
            SegIoU,
            BoxDistance,
            Calculator,
        ]
    )
    if (hasattr(c, "name") and hasattr(c, "description") and hasattr(c, "usage"))
}


def _send_inference_request(
    payload: Dict[str, Any], endpoint_name: str
) -> Dict[str, Any]:
    res = requests.post(
        f"{_LND_API_URL}/model/{endpoint_name}",
        headers={
            "Content-Type": "application/json",
            "apikey": _LND_API_KEY,
        },
        json=payload,
    )
    if res.status_code != 200:
        _LOGGER.error(f"Request failed: {res.text}")
        raise ValueError(f"Request failed: {res.text}")
    return res.json()["data"]  # type: ignore<|MERGE_RESOLUTION|>--- conflicted
+++ resolved
@@ -141,7 +141,6 @@
         >>> caption("image1.jpg")
         {'text': ['a box of orange and white socks']}
     """
-<<<<<<< HEAD
 
     name = "image_caption_"
     description = "'image_caption_' is a tool that can caption an image based on its contents or tags. It returns a text describing the image"
@@ -171,37 +170,6 @@
     def __call__(self, image: Union[str, ImageType]) -> Dict:
         """Invoke the Image captioning model.
 
-=======
-
-    name = "image_caption_"
-    description = "'image_caption_' is a tool that can caption an image based on its contents or tags. It returns a text describing the image"
-    usage = {
-        "required_parameters": [
-            {"name": "image", "type": "str"},
-        ],
-        "examples": [
-            {
-                "scenario": "Can you describe this image ? Image name: cat.jpg",
-                "parameters": {"image": "cat.jpg"},
-            },
-            {
-                "scenario": "Can you caption this image with their main contents ? Image name: cat_dog.jpg",
-                "parameters": {"image": "cat_dog.jpg"},
-            },
-            {
-                "scenario": "Can you build me a image captioning tool ? Image name: shirts.jpg",
-                "parameters": {
-                    "image": "shirts.jpg",
-                },
-            },
-        ],
-    }
-
-    # TODO: Add support for input multiple images, which aligns with the output type.
-    def __call__(self, image: Union[str, ImageType]) -> Dict:
-        """Invoke the Image captioning model.
-
->>>>>>> 85a61703
         Parameters:
             image: the input image to caption.
 
@@ -384,7 +352,6 @@
         image_b64 = convert_to_b64(image)
         request_data = {
             "prompt": prompt,
-<<<<<<< HEAD
             "image": image_b64,
             "tool": "visual_grounding_segment",
             "kwargs": {"box_threshold": box_threshold, "iou_threshold": iou_threshold},
@@ -472,35 +439,10 @@
             p["image"] = convert_to_b64(p["image"])
         data = {
             "prompt": prompt,
-=======
->>>>>>> 85a61703
             "image": image_b64,
             "tool": "visual_grounding_segment",
             "kwargs": {"box_threshold": box_threshold, "iou_threshold": iou_threshold},
         }
-<<<<<<< HEAD
-        res = requests.post(
-            self._ENDPOINT,
-            headers={"Content-Type": "application/json"},
-            json=data,
-        )
-        resp_json: Dict[str, Any] = res.json()
-        if (
-            "statusCode" in resp_json and resp_json["statusCode"] != 200
-        ) or "statusCode" not in resp_json:
-            _LOGGER.error(f"Request failed: {resp_json}")
-            raise ValueError(f"Request failed: {resp_json}")
-        rets: Dict[str, Any] = resp_json["data"]
-        shape = rets.pop("mask_shape")
-        mask_files = []
-        for encoded_mask in rets["masks"]:
-            mask = rle_decode(mask_rle=encoded_mask, shape=shape)
-            with tempfile.NamedTemporaryFile(suffix=".png", delete=False) as tmp:
-                Image.fromarray(mask * 255).save(tmp)
-                mask_files.append(tmp.name)
-        rets["masks"] = mask_files
-        return rets
-=======
         data: Dict[str, Any] = _send_inference_request(request_data, "tools")
         ret_pred: Dict[str, List] = {"labels": [], "bboxes": [], "masks": []}
         if "bboxes" in data:
@@ -515,7 +457,6 @@
         ret_pred["labels"] = data["labels"]
         ret_pred["scores"] = data["scores"]
         return ret_pred
->>>>>>> 85a61703
 
 
 class AgentGroundingSAM(GroundingSAM):
