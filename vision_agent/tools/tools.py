import io
import json
import logging
import os
import tempfile
import urllib.request
from base64 import b64encode
from concurrent.futures import ThreadPoolExecutor, as_completed
from importlib import resources
from pathlib import Path
from typing import Any, Dict, List, Optional, Tuple, Union, cast
from uuid import UUID

import cv2
import numpy as np
import requests
from IPython.display import display
from PIL import Image, ImageDraw, ImageFont
from pillow_heif import register_heif_opener  # type: ignore
from pytube import YouTube  # type: ignore

from vision_agent.clients.landing_public_api import LandingPublicAPI
from vision_agent.lmm.lmm import AnthropicLMM
from vision_agent.tools.tool_utils import (
    ToolCallTrace,
    add_bboxes_from_masks,
    get_tool_descriptions,
    get_tool_documentation,
    get_tools_df,
    get_tools_info,
    nms,
    send_inference_request,
    send_task_inference_request,
    should_report_tool_traces,
    single_nms,
)
from vision_agent.tools.tools_types import JobStatus
from vision_agent.utils.exceptions import FineTuneModelIsNotReady
from vision_agent.utils.execute import FileSerializer, MimeType
from vision_agent.utils.image_utils import (
    b64_to_pil,
    convert_quad_box_to_bbox,
    convert_to_b64,
    denormalize_bbox,
    encode_image_bytes,
    normalize_bbox,
    numpy_to_bytes,
    rle_decode,
    rle_decode_array,
)
from vision_agent.utils.video import (
    extract_frames_from_video,
    frames_to_bytes,
    video_writer,
)
from vision_agent.utils.video_tracking import (
    ODModels,
    merge_segments,
    post_process,
    process_segment,
    split_frames_into_segments,
)

register_heif_opener()

COLORS = [
    (158, 218, 229),
    (219, 219, 141),
    (23, 190, 207),
    (188, 189, 34),
    (199, 199, 199),
    (247, 182, 210),
    (127, 127, 127),
    (227, 119, 194),
    (196, 156, 148),
    (197, 176, 213),
    (140, 86, 75),
    (148, 103, 189),
    (255, 152, 150),
    (152, 223, 138),
    (214, 39, 40),
    (44, 160, 44),
    (255, 187, 120),
    (174, 199, 232),
    (255, 127, 14),
    (31, 119, 180),
]
_API_KEY = "land_sk_WVYwP00xA3iXely2vuar6YUDZ3MJT9yLX6oW5noUkwICzYLiDV"
_OCR_URL = "https://app.landing.ai/ocr/v1/detect-text"
_LOGGER = logging.getLogger(__name__)


def _display_tool_trace(
    function_name: str,
    request: Dict[str, Any],
    response: Any,
    files: Union[List[Tuple[str, bytes]], str],
) -> None:
    # Sends data through IPython's display function so front-end can show them. We use
    # a function here instead of a decarator becuase we do not want to re-calculate data
    # such as video bytes, which can be slow. Since this is calculated inside the
    # function we can't capture it with a decarator without adding it as a return value
    # which would change the function signature and affect the agent.
    if not should_report_tool_traces():
        return

    files_in_b64: List[Tuple[str, str]]
    if isinstance(files, str):
        files_in_b64 = [("images", files)]
    else:
        files_in_b64 = [(file[0], b64encode(file[1]).decode("utf-8")) for file in files]

    request["function_name"] = function_name
    tool_call_trace = ToolCallTrace(
        endpoint_url="",
        type="tool_func_call",
        request=request,
        response={"data": response},
        error=None,
        files=files_in_b64,
    )
    display({MimeType.APPLICATION_JSON: tool_call_trace.model_dump()}, raw=True)


def _sam2(
    image: np.ndarray,
    detections: List[Dict[str, Any]],
    image_size: Tuple[int, ...],
    image_bytes: Optional[bytes] = None,
) -> Dict[str, Any]:
    if image_bytes is None:
        image_bytes = numpy_to_bytes(image)

    files = [("images", image_bytes)]
    payload = {
        "model": "sam2",
        "bboxes": json.dumps(
            [
                {
                    "labels": [d["label"] for d in detections],
                    "bboxes": [
                        denormalize_bbox(d["bbox"], image_size) for d in detections
                    ],
                }
            ]
        ),
    }

    metadata = {"function_name": "sam2"}
    pred_detections = send_task_inference_request(
        payload, "sam2", files=files, metadata=metadata
    )
    frame = pred_detections[0]
    return_data = []
    display_data = []
    for inp_detection, detection in zip(detections, frame):
        mask = rle_decode_array(detection["mask"])
        label = detection["label"]
        bbox = normalize_bbox(detection["bounding_box"], detection["mask"]["size"])
        return_data.append(
            {
                "label": label,
                "bbox": bbox,
                "mask": mask,
                "score": inp_detection["score"],
            }
        )
        display_data.append(
            {
                "label": label,
                "bbox": detection["bounding_box"],
                "mask": detection["mask"],
                "score": inp_detection["score"],
            }
        )
    return {"files": files, "return_data": return_data, "display_data": display_data}


def sam2(
    image: np.ndarray,
    detections: List[Dict[str, Any]],
) -> List[Dict[str, Any]]:
    """'sam2' is a tool that can segment multiple objects given an input bounding box,
    label and score. It returns a set of masks along with the corresponding bounding
    boxes and labels.

    Parameters:
        image (np.ndarray): The image that contains multiple instances of the object.
        detections (List[Dict[str, Any]]): A list of dictionaries containing the score,
            label, and bounding box of the detected objects with normalized coordinates
            between 0 and 1 (xmin, ymin, xmax, ymax). xmin and ymin are the coordinates
            of the top-left and xmax and ymax are the coordinates of the bottom-right of
            the bounding box.

    Returns:
        List[Dict[str, Any]]: A list of dictionaries containing the score, label,
            bounding box, and mask of the detected objects with normalized coordinates
            (xmin, ymin, xmax, ymax). xmin and ymin are the coordinates of the top-left
            and xmax and ymax are the coordinates of the bottom-right of the bounding box.
            The mask is binary 2D numpy array where 1 indicates the object and 0 indicates
            the background.

    Example
    -------
        >>> sam2(image, [
                {'score': 0.49, 'label': 'flower', 'bbox': [0.1, 0.11, 0.35, 0.4]},
            ])
        [
            {
                'score': 0.49,
                'label': 'flower',
                'bbox': [0.1, 0.11, 0.35, 0.4],
                'mask': array([[0, 0, 0, ..., 0, 0, 0],
                    [0, 0, 0, ..., 0, 0, 0],
                    ...,
                    [0, 0, 0, ..., 0, 0, 0],
                    [0, 0, 0, ..., 0, 0, 0]], dtype=uint8),
            },
        ]
    """
    image_size = image.shape[:2]
    ret = _sam2(image, detections, image_size)
    _display_tool_trace(
        sam2.__name__,
        {},
        ret["display_data"],
        ret["files"],
    )

    return ret["return_data"]  # type: ignore


def od_sam2_video_tracking(
    od_model: ODModels,
    prompt: str,
    frames: List[np.ndarray],
    chunk_length: Optional[int] = 10,
    fine_tune_id: Optional[str] = None,
) -> Dict[str, Any]:
    SEGMENT_SIZE = 50
    OVERLAP = 1  # Number of overlapping frames between segments

    image_size = frames[0].shape[:2]

    # Split frames into segments with overlap
    segments = split_frames_into_segments(frames, SEGMENT_SIZE, OVERLAP)

    def _apply_object_detection(  # inner method to avoid circular importing issues.
        od_model: ODModels,
        prompt: str,
        segment_index: int,
        frame_number: int,
        fine_tune_id: str,
        segment_frames: list,
    ) -> tuple:
        """
        Applies the specified object detection model to the given image.

        Args:
            od_model: The object detection model to use.
            prompt: The prompt for the object detection model.
            segment_index: The index of the current segment.
            frame_number: The number of the current frame.
            fine_tune_id: Optional fine-tune ID for the model.
            segment_frames: List of frames for the current segment.

        Returns:
            A tuple containing the object detection results and the name of the function used.
        """

        if od_model == ODModels.COUNTGD:
            segment_results = countgd_object_detection(
                prompt=prompt, image=segment_frames[frame_number]
            )
            function_name = "countgd_object_detection"

        elif od_model == ODModels.OWLV2:
            segment_results = owlv2_object_detection(
                prompt=prompt,
                image=segment_frames[frame_number],
                fine_tune_id=fine_tune_id,
            )
            function_name = "owlv2_object_detection"

        elif od_model == ODModels.FLORENCE2:
            segment_results = florence2_object_detection(
                prompt=prompt,
                image=segment_frames[frame_number],
                fine_tune_id=fine_tune_id,
            )
            function_name = "florence2_object_detection"

        else:
            raise NotImplementedError(
                f"Object detection model '{od_model}' is not implemented."
            )

<<<<<<< HEAD
        return segment_results, function_name

    # Process each segment and collect detections
    detections_per_segment: List[Any] = []
    for segment_index, segment in enumerate(segments):
        segment_detections = process_segment(
            segment_frames=segment,
            od_model=od_model,
            prompt=prompt,
            fine_tune_id=fine_tune_id,
            chunk_length=chunk_length,
            image_size=image_size,
            segment_index=segment_index,
            object_detection_tool=_apply_object_detection,
        )
        detections_per_segment.append(segment_detections)
=======
    image_size = frames[0].shape[:2]

    def _transform_detections(
        input_list: List[Optional[List[Dict[str, Any]]]],
    ) -> List[Optional[Dict[str, Any]]]:
        output_list: List[Optional[Dict[str, Any]]] = []

        for _, frame in enumerate(input_list):
            if frame is not None:
                labels = [detection["label"] for detection in frame]
                bboxes = [
                    denormalize_bbox(detection["bbox"], image_size)
                    for detection in frame
                ]

                output_list.append(
                    {
                        "labels": labels,
                        "bboxes": bboxes,
                    }
                )
            else:
                output_list.append(None)

        return output_list
>>>>>>> 7daa162b

    merged_detections = merge_segments(detections_per_segment)
    post_processed = post_process(merged_detections, image_size)

    buffer_bytes = frames_to_bytes(frames)
    files = [("video", buffer_bytes)]

    return {
        "files": files,
        "return_data": post_processed["return_data"],
        "display_data": post_processed["display_data"],
    }


# Owl V2 Tools


def _owlv2_object_detection(
    prompt: str,
    image: np.ndarray,
    box_threshold: float,
    image_size: Tuple[int, ...],
    image_bytes: Optional[bytes] = None,
    fine_tune_id: Optional[str] = None,
) -> Dict[str, Any]:
    if image_bytes is None:
        image_bytes = numpy_to_bytes(image)

    files = [("image", image_bytes)]
    payload = {
        "prompts": [s.strip() for s in prompt.split(",")],
        "confidence": box_threshold,
        "model": "owlv2",
    }
    metadata = {"function_name": "owlv2_object_detection"}

    if fine_tune_id is not None:
        landing_api = LandingPublicAPI()
        status = landing_api.check_fine_tuning_job(UUID(fine_tune_id))
        if status is not JobStatus.SUCCEEDED:
            raise FineTuneModelIsNotReady(
                f"Fine-tuned model {fine_tune_id} is not ready yet"
            )

        # we can only execute fine-tuned models with florence2
        payload = {
            "prompts": payload["prompts"],
            "jobId": fine_tune_id,
            "model": "florence2",
        }

    detections = send_task_inference_request(
        payload,
        "text-to-object-detection",
        files=files,
        metadata=metadata,
    )

    # get the first frame
    bboxes = detections[0]
    bboxes_formatted = [
        {
            "label": bbox["label"],
            "bbox": normalize_bbox(bbox["bounding_box"], image_size),
            "score": bbox["score"],
        }
        for bbox in bboxes
    ]
    display_data = [
        {
            "label": bbox["label"],
            "bbox": bbox["bounding_box"],
            "score": bbox["score"],
        }
        for bbox in bboxes
    ]
    return {
        "files": files,
        "return_data": bboxes_formatted,
        "display_data": display_data,
    }


def owlv2_object_detection(
    prompt: str,
    image: np.ndarray,
    box_threshold: float = 0.10,
    fine_tune_id: Optional[str] = None,
) -> List[Dict[str, Any]]:
    """'owlv2_object_detection' is a tool that can detect and count multiple objects
    given a text prompt such as category names or referring expressions on images. The
    categories in text prompt are separated by commas. It returns a list of bounding
    boxes with normalized coordinates, label names and associated probability scores.

    Parameters:
        prompt (str): The prompt to ground to the image.
        image (np.ndarray): The image to ground the prompt to.
        box_threshold (float, optional): The threshold for the box detection. Defaults
            to 0.10.
        fine_tune_id (Optional[str]): If you have a fine-tuned model, you can pass the
            fine-tuned model ID here to use it.

    Returns:
        List[Dict[str, Any]]: A list of dictionaries containing the score, label, and
            bounding box of the detected objects with normalized coordinates between 0
            and 1 (xmin, ymin, xmax, ymax). xmin and ymin are the coordinates of the
            top-left and xmax and ymax are the coordinates of the bottom-right of the
            bounding box.

    Example
    -------
        >>> owlv2_object_detection("car, dinosaur", image)
        [
            {'score': 0.99, 'label': 'dinosaur', 'bbox': [0.1, 0.11, 0.35, 0.4]},
            {'score': 0.98, 'label': 'car', 'bbox': [0.2, 0.21, 0.45, 0.5},
        ]
    """

    image_size = image.shape[:2]
    if image_size[0] < 1 or image_size[1] < 1:
        return []

    ret = _owlv2_object_detection(
        prompt, image, box_threshold, image_size, fine_tune_id=fine_tune_id
    )

    _display_tool_trace(
        owlv2_object_detection.__name__,
        {
            "prompts": prompt,
            "confidence": box_threshold,
        },
        ret["display_data"],
        ret["files"],
    )
    return ret["return_data"]  # type: ignore


def owlv2_sam2_instance_segmentation(
    prompt: str,
    image: np.ndarray,
    box_threshold: float = 0.10,
) -> List[Dict[str, Any]]:
    """'owlv2_sam2_instance_segmentation' is a tool that can detect and count multiple
    instances of objects given a text prompt such as category names or referring
    expressions on images. The categories in text prompt are separated by commas. It
    returns a list of bounding boxes with normalized coordinates, label names, masks
    and associated probability scores.

    Parameters:
        prompt (str): The object that needs to be counted.
        image (np.ndarray): The image that contains multiple instances of the object.
        box_threshold (float, optional): The threshold for detection. Defaults
            to 0.10.

    Returns:
        List[Dict[str, Any]]: A list of dictionaries containing the score, label,
            bounding box, and mask of the detected objects with normalized coordinates
            (xmin, ymin, xmax, ymax). xmin and ymin are the coordinates of the top-left
            and xmax and ymax are the coordinates of the bottom-right of the bounding box.
            The mask is binary 2D numpy array where 1 indicates the object and 0 indicates
            the background.

    Example
    -------
        >>> owlv2_sam2_instance_segmentation("flower", image)
        [
            {
                'score': 0.49,
                'label': 'flower',
                'bbox': [0.1, 0.11, 0.35, 0.4],
                'mask': array([[0, 0, 0, ..., 0, 0, 0],
                    [0, 0, 0, ..., 0, 0, 0],
                    ...,
                    [0, 0, 0, ..., 0, 0, 0],
                    [0, 0, 0, ..., 0, 0, 0]], dtype=uint8),
            },
        ]
    """

    od_ret = _owlv2_object_detection(prompt, image, box_threshold, image.shape[:2])
    seg_ret = _sam2(
        image, od_ret["return_data"], image.shape[:2], image_bytes=od_ret["files"][0][1]
    )

    _display_tool_trace(
        owlv2_sam2_instance_segmentation.__name__,
        {
            "prompts": prompt,
            "confidence": box_threshold,
        },
        seg_ret["display_data"],
        seg_ret["files"],
    )

    return seg_ret["return_data"]  # type: ignore


def owlv2_sam2_video_tracking(
    prompt: str,
    frames: List[np.ndarray],
    chunk_length: Optional[int] = 10,
    fine_tune_id: Optional[str] = None,
) -> List[List[Dict[str, Any]]]:
    """'owlv2_sam2_video_tracking' is a tool that can segment multiple objects given a text
    prompt such as category names or referring expressions. The categories in the text
    prompt are separated by commas. It returns a list of bounding boxes, label names,
    mask file names and associated probability scores.

    Parameters:
        prompt (str): The prompt to ground to the image.
        image (np.ndarray): The image to ground the prompt to.
        fine_tune_id (Optional[str]): If you have a fine-tuned model, you can pass the
            fine-tuned model ID here to use it.

    Returns:
        List[Dict[str, Any]]: A list of dictionaries containing the score, label,
            bounding box, and mask of the detected objects with normalized coordinates
            (xmin, ymin, xmax, ymax). xmin and ymin are the coordinates of the top-left
            and xmax and ymax are the coordinates of the bottom-right of the bounding box.
            The mask is binary 2D numpy array where 1 indicates the object and 0 indicates
            the background.

    Example
    -------
        >>> owlv2_sam2_video_tracking("car, dinosaur", frames)
        [
            [
                {
                    'label': '0: dinosaur',
                    'bbox': [0.1, 0.11, 0.35, 0.4],
                    'mask': array([[0, 0, 0, ..., 0, 0, 0],
                        [0, 0, 0, ..., 0, 0, 0],
                        ...,
                        [0, 0, 0, ..., 0, 0, 0],
                        [0, 0, 0, ..., 0, 0, 0]], dtype=uint8),
                },
            ],
            ...
        ]
    """

    ret = od_sam2_video_tracking(
        ODModels.OWLV2,
        prompt=prompt,
        frames=frames,
        chunk_length=chunk_length,
        fine_tune_id=fine_tune_id,
    )
    _display_tool_trace(
        owlv2_sam2_video_tracking.__name__,
        {},
        ret["display_data"],
        ret["files"],
    )
    return ret["return_data"]  # type: ignore


# Florence2 Tools


def florence2_object_detection(
    prompt: str, image: np.ndarray, fine_tune_id: Optional[str] = None
) -> List[Dict[str, Any]]:
    """'florence2_object_detection' is a tool that can detect multiple
    objects given a text prompt which can be object names or caption. You
    can optionally separate the object names in the text with commas. It returns a list
    of bounding boxes with normalized coordinates, label names and associated
    confidence scores of 1.0.

    Parameters:
        prompt (str): The prompt to ground to the image.
        image (np.ndarray): The image to used to detect objects
        fine_tune_id (Optional[str]): If you have a fine-tuned model, you can pass the
            fine-tuned model ID here to use it.

    Returns:
        List[Dict[str, Any]]: A list of dictionaries containing the score, label, and
            bounding box of the detected objects with normalized coordinates between 0
            and 1 (xmin, ymin, xmax, ymax). xmin and ymin are the coordinates of the
            top-left and xmax and ymax are the coordinates of the bottom-right of the
            bounding box. The scores are always 1.0 and cannot be thresholded

    Example
    -------
        >>> florence2_object_detection('person looking at a coyote', image)
        [
            {'score': 1.0, 'label': 'person', 'bbox': [0.1, 0.11, 0.35, 0.4]},
            {'score': 1.0, 'label': 'coyote', 'bbox': [0.34, 0.21, 0.85, 0.5},
        ]
    """
    image_size = image.shape[:2]
    if image_size[0] < 1 or image_size[1] < 1:
        return []

    buffer_bytes = numpy_to_bytes(image)
    files = [("image", buffer_bytes)]
    payload = {
        "prompts": [s.strip() for s in prompt.split(",")],
        "model": "florence2",
    }
    metadata = {"function_name": "florence2_object_detection"}

    if fine_tune_id is not None:
        landing_api = LandingPublicAPI()
        status = landing_api.check_fine_tuning_job(UUID(fine_tune_id))
        if status is not JobStatus.SUCCEEDED:
            raise FineTuneModelIsNotReady(
                f"Fine-tuned model {fine_tune_id} is not ready yet"
            )

        payload["jobId"] = fine_tune_id

    detections = send_task_inference_request(
        payload,
        "text-to-object-detection",
        files=files,
        metadata=metadata,
    )

    # get the first frame
    bboxes = detections[0]
    bboxes_formatted = [
        {
            "label": bbox["label"],
            "bbox": normalize_bbox(bbox["bounding_box"], image_size),
            "score": round(bbox["score"], 2),
        }
        for bbox in bboxes
    ]

    _display_tool_trace(
        florence2_object_detection.__name__,
        payload,
        detections[0],
        files,
    )
    return [bbox for bbox in bboxes_formatted]


def florence2_sam2_instance_segmentation(
    prompt: str, image: np.ndarray, fine_tune_id: Optional[str] = None
) -> List[Dict[str, Any]]:
    """'florence2_sam2_instance_segmentation' is a tool that can segment multiple
    objects given a text prompt such as category names or referring expressions. The
    categories in the text prompt are separated by commas. It returns a list of
    bounding boxes, label names, mask file names and associated probability scores of
    1.0.

    Parameters:
        prompt (str): The prompt to ground to the image.
        image (np.ndarray): The image to ground the prompt to.
        fine_tune_id (Optional[str]): If you have a fine-tuned model, you can pass the
            fine-tuned model ID here to use it.

    Returns:
        List[Dict[str, Any]]: A list of dictionaries containing the score, label,
            bounding box, and mask of the detected objects with normalized coordinates
            (xmin, ymin, xmax, ymax). xmin and ymin are the coordinates of the top-left
            and xmax and ymax are the coordinates of the bottom-right of the bounding box.
            The mask is binary 2D numpy array where 1 indicates the object and 0 indicates
            the background.

    Example
    -------
        >>> florence2_sam2_instance_segmentation("car, dinosaur", image)
        [
            {
                'score': 1.0,
                'label': 'dinosaur',
                'bbox': [0.1, 0.11, 0.35, 0.4],
                'mask': array([[0, 0, 0, ..., 0, 0, 0],
                    [0, 0, 0, ..., 0, 0, 0],
                    ...,
                    [0, 0, 0, ..., 0, 0, 0],
                    [0, 0, 0, ..., 0, 0, 0]], dtype=uint8),
            },
        ]
    """
    if image.shape[0] < 1 or image.shape[1] < 1:
        return []

    buffer_bytes = numpy_to_bytes(image)
    files = [("image", buffer_bytes)]
    payload = {
        "prompt": prompt,
        "model": "florence2sam2",
    }
    metadata = {"function_name": "florence2_sam2_instance_segmentation"}

    if fine_tune_id is not None:
        landing_api = LandingPublicAPI()
        status = landing_api.check_fine_tuning_job(UUID(fine_tune_id))
        if status is not JobStatus.SUCCEEDED:
            raise FineTuneModelIsNotReady(
                f"Fine-tuned model {fine_tune_id} is not ready yet"
            )

        payload["jobId"] = fine_tune_id

    detections = send_task_inference_request(
        payload,
        "text-to-instance-segmentation",
        files=files,
        metadata=metadata,
    )

    # get the first frame
    frame = detections[0]
    return_data = []
    for detection in frame:
        mask = rle_decode_array(detection["mask"])
        label = detection["label"]
        bbox = normalize_bbox(detection["bounding_box"], detection["mask"]["size"])
        return_data.append({"label": label, "bbox": bbox, "mask": mask, "score": 1.0})

    _display_tool_trace(
        florence2_sam2_instance_segmentation.__name__,
        payload,
        detections[0],
        files,
    )
    return return_data


def florence2_sam2_video_tracking(
    prompt: str,
    frames: List[np.ndarray],
    chunk_length: Optional[int] = 10,
    fine_tune_id: Optional[str] = None,
) -> List[List[Dict[str, Any]]]:
    """'florence2_sam2_video_tracking' is a tool that can segment and track multiple
    entities in a video given a text prompt such as category names or referring
    expressions. You can optionally separate the categories in the text with commas. It
    can find new objects every 'chunk_length' frames and is useful for tracking and
    counting without duplicating counts and always outputs scores of 1.0.

    Parameters:
        prompt (str): The prompt to ground to the video.
        frames (List[np.ndarray]): The list of frames to ground the prompt to.
        chunk_length (Optional[int]): The number of frames to re-run florence2 to find
            new objects.
        fine_tune_id (Optional[str]): If you have a fine-tuned model, you can pass the
            fine-tuned model ID here to use it.

    Returns:
        List[List[Dict[str, Any]]]: A list of list of dictionaries containing the
        label, segment mask and bounding boxes. The outer list represents each frame
        and the inner list is the entities per frame. The label contains the object ID
        followed by the label name. The objects are only identified in the first framed
        and tracked throughout the video.

    Example
    -------
        >>> florence2_sam2_video_tracking("car, dinosaur", frames)
        [
            [
                {
                    'label': '0: dinosaur',
                    'bbox': [0.1, 0.11, 0.35, 0.4],
                    'mask': array([[0, 0, 0, ..., 0, 0, 0],
                        [0, 0, 0, ..., 0, 0, 0],
                        ...,
                        [0, 0, 0, ..., 0, 0, 0],
                        [0, 0, 0, ..., 0, 0, 0]], dtype=uint8),
                },
            ],
            ...
        ]
    """
    if len(frames) == 0 or not isinstance(frames, List):
        raise ValueError("Must provide a list of numpy arrays for frames")

    buffer_bytes = frames_to_bytes(frames)
    files = [("video", buffer_bytes)]
    payload = {
        "prompt": prompt,
        "model": "florence2sam2",
    }
    metadata = {"function_name": "florence2_sam2_video_tracking"}

    if chunk_length is not None:
        payload["chunk_length_frames"] = chunk_length  # type: ignore

    if fine_tune_id is not None:
        landing_api = LandingPublicAPI()
        status = landing_api.check_fine_tuning_job(UUID(fine_tune_id))
        if status is not JobStatus.SUCCEEDED:
            raise FineTuneModelIsNotReady(
                f"Fine-tuned model {fine_tune_id} is not ready yet"
            )

        payload["jobId"] = fine_tune_id

    detections = send_task_inference_request(
        payload,
        "text-to-instance-segmentation",
        files=files,
        metadata=metadata,
    )

    return_data = []
    for frame in detections:
        return_frame_data = []
        for detection in frame:
            mask = rle_decode_array(detection["mask"])
            label = str(detection["id"]) + ": " + detection["label"]
            return_frame_data.append(
                {"label": label, "mask": mask, "score": 1.0, "rle": detection["mask"]}
            )
        return_data.append(return_frame_data)
    return_data = add_bboxes_from_masks(return_data)
    return_data = nms(return_data, iou_threshold=0.95)

    _display_tool_trace(
        florence2_sam2_video_tracking.__name__,
        payload,
        [
            [
                {
                    "label": e["label"],
                    "score": e["score"],
                    "bbox": denormalize_bbox(e["bbox"], frames[0].shape[:2]),
                    "mask": e["rle"],
                }
                for e in lst
            ]
            for lst in return_data
        ],
        files,
    )
    # We save the RLE for display purposes, re-calculting RLE can get very expensive.
    # Deleted here because we are returning the numpy masks instead
    for frame in return_data:
        for obj in frame:
            del obj["rle"]
    return return_data


def florence2_ocr(image: np.ndarray) -> List[Dict[str, Any]]:
    """'florence2_ocr' is a tool that can detect text and text regions in an image.
    Each text region contains one line of text. It returns a list of detected text,
    the text region as a bounding box with normalized coordinates, and confidence
    scores. The results are sorted from top-left to bottom right.

    Parameters:
        image (np.ndarray): The image to extract text from.

    Returns:
        List[Dict[str, Any]]: A list of dictionaries containing the detected text, bbox
            with normalized coordinates, and confidence score.

    Example
    -------
        >>> florence2_ocr(image)
        [
            {'label': 'hello world', 'bbox': [0.1, 0.11, 0.35, 0.4], 'score': 0.99},
        ]
    """

    image_size = image.shape[:2]
    if image_size[0] < 1 or image_size[1] < 1:
        return []
    image_b64 = convert_to_b64(image)
    data = {
        "image": image_b64,
        "task": "<OCR_WITH_REGION>",
        "function_name": "florence2_ocr",
    }

    detections = send_inference_request(data, "florence2", v2=True)
    detections = detections["<OCR_WITH_REGION>"]
    return_data = []
    for i in range(len(detections["quad_boxes"])):
        return_data.append(
            {
                "label": detections["labels"][i],
                "bbox": normalize_bbox(
                    convert_quad_box_to_bbox(detections["quad_boxes"][i]), image_size
                ),
                "score": 1.0,
            }
        )
    _display_tool_trace(
        florence2_ocr.__name__,
        {},
        detections,
        image_b64,
    )
    return return_data


# CountGD Tools


def _countgd_object_detection(
    prompt: str,
    image: np.ndarray,
    box_threshold: float,
    image_size: Tuple[int, ...],
    image_bytes: Optional[bytes] = None,
) -> Dict[str, Any]:
    if image_bytes is None:
        image_bytes = numpy_to_bytes(image)

    files = [("image", image_bytes)]
    prompts = [p.strip() for p in prompt.split(", ")]

    def _run_countgd(prompt: str) -> List[Dict[str, Any]]:
        payload = {
            "prompts": [prompt],
            "confidence": box_threshold,  # still not being used in the API
            "model": "countgd",
        }
        metadata = {"function_name": "countgd_object_detection"}

        detections = send_task_inference_request(
            payload, "text-to-object-detection", files=files, metadata=metadata
        )
        # get the first frame
        return detections[0]  # type: ignore

    bboxes = []
    with ThreadPoolExecutor() as executor:
        futures = [executor.submit(_run_countgd, prompt) for prompt in prompts]
        for future in as_completed(futures):
            bboxes.extend(future.result())

    return_data = [
        {
            "label": bbox["label"],
            "bbox": normalize_bbox(bbox["bounding_box"], image_size),
            "score": round(bbox["score"], 2),
        }
        for bbox in bboxes
    ]

    return_data = single_nms(return_data, iou_threshold=0.80)
    display_data = [
        {
            "label": e["label"],
            "score": e["score"],
            "bbox": denormalize_bbox(e["bbox"], image_size),
        }
        for e in return_data
    ]
    return {"files": files, "return_data": return_data, "display_data": display_data}


def countgd_object_detection(
    prompt: str,
    image: np.ndarray,
    box_threshold: float = 0.23,
) -> List[Dict[str, Any]]:
    """'countgd_object_detection' is a tool that can detect multiple instances of an
    object given a text prompt. It is particularly useful when trying to detect and
    count a large number of objects. You can optionally separate object names in the
    prompt with commas. It returns a list of bounding boxes with normalized
    coordinates, label names and associated confidence scores.

    Parameters:
        prompt (str): The object that needs to be counted.
        image (np.ndarray): The image that contains multiple instances of the object.
        box_threshold (float, optional): The threshold for detection. Defaults
            to 0.23.

    Returns:
        List[Dict[str, Any]]: A list of dictionaries containing the score, label, and
            bounding box of the detected objects with normalized coordinates between 0
            and 1 (xmin, ymin, xmax, ymax). xmin and ymin are the coordinates of the
            top-left and xmax and ymax are the coordinates of the bottom-right of the
            bounding box.

    Example
    -------
        >>> countgd_object_detection("flower", image)
        [
            {'score': 0.49, 'label': 'flower', 'bbox': [0.1, 0.11, 0.35, 0.4]},
            {'score': 0.68, 'label': 'flower', 'bbox': [0.2, 0.21, 0.45, 0.5},
            {'score': 0.78, 'label': 'flower', 'bbox': [0.3, 0.35, 0.48, 0.52},
            {'score': 0.98, 'label': 'flower', 'bbox': [0.44, 0.24, 0.49, 0.58},
        ]
    """
    image_size = image.shape[:2]
    if image_size[0] < 1 or image_size[1] < 1:
        return []

    ret = _countgd_object_detection(prompt, image, box_threshold, image_size)
    _display_tool_trace(
        countgd_object_detection.__name__,
        {
            "prompts": prompt,
            "confidence": box_threshold,
        },
        ret["display_data"],
        ret["files"],
    )
    return ret["return_data"]  # type: ignore


def countgd_sam2_instance_segmentation(
    prompt: str,
    image: np.ndarray,
    box_threshold: float = 0.23,
) -> List[Dict[str, Any]]:
    """'countgd_sam2_instance_segmentation' is a tool that can detect multiple
    instances of an object given a text prompt. It is particularly useful when trying
    to detect and count a large number of objects. You can optionally separate object
    names in the prompt with commas. It returns a list of bounding boxes with
    normalized coordinates, label names, masks associated confidence scores.

    Parameters:
        prompt (str): The object that needs to be counted.
        image (np.ndarray): The image that contains multiple instances of the object.
        box_threshold (float, optional): The threshold for detection. Defaults
            to 0.23.

    Returns:
        List[Dict[str, Any]]: A list of dictionaries containing the score, label,
            bounding box, and mask of the detected objects with normalized coordinates
            (xmin, ymin, xmax, ymax). xmin and ymin are the coordinates of the top-left
            and xmax and ymax are the coordinates of the bottom-right of the bounding box.
            The mask is binary 2D numpy array where 1 indicates the object and 0 indicates
            the background.

    Example
    -------
        >>> countgd_sam2_instance_segmentation("flower", image)
        [
            {
                'score': 0.49,
                'label': 'flower',
                'bbox': [0.1, 0.11, 0.35, 0.4],
                'mask': array([[0, 0, 0, ..., 0, 0, 0],
                    [0, 0, 0, ..., 0, 0, 0],
                    ...,
                    [0, 0, 0, ..., 0, 0, 0],
                    [0, 0, 0, ..., 0, 0, 0]], dtype=uint8),
            },
        ]
    """

    od_ret = _countgd_object_detection(prompt, image, box_threshold, image.shape[:2])
    seg_ret = _sam2(
        image, od_ret["return_data"], image.shape[:2], image_bytes=od_ret["files"][0][1]
    )

    _display_tool_trace(
        countgd_sam2_instance_segmentation.__name__,
        {
            "prompts": prompt,
            "confidence": box_threshold,
        },
        seg_ret["display_data"],
        seg_ret["files"],
    )

    return seg_ret["return_data"]  # type: ignore


def countgd_sam2_video_tracking(
    prompt: str,
    frames: List[np.ndarray],
    chunk_length: Optional[int] = 10,
) -> List[List[Dict[str, Any]]]:
    """'countgd_sam2_video_tracking' is a tool that can segment multiple objects given a text
    prompt such as category names or referring expressions. The categories in the text
    prompt are separated by commas. It returns a list of bounding boxes, label names,
    mask file names and associated probability scores.

    Parameters:
        prompt (str): The prompt to ground to the image.
        image (np.ndarray): The image to ground the prompt to.
        chunk_length (Optional[int]): The number of frames to re-run florence2 to find
            new objects.

    Returns:
        List[Dict[str, Any]]: A list of dictionaries containing the score, label,
            bounding box, and mask of the detected objects with normalized coordinates
            (xmin, ymin, xmax, ymax). xmin and ymin are the coordinates of the top-left
            and xmax and ymax are the coordinates of the bottom-right of the bounding box.
            The mask is binary 2D numpy array where 1 indicates the object and 0 indicates
            the background.

    Example
    -------
        >>> countgd_sam2_video_tracking("car, dinosaur", frames)
        [
            [
                {
                    'label': '0: dinosaur',
                    'bbox': [0.1, 0.11, 0.35, 0.4],
                    'mask': array([[0, 0, 0, ..., 0, 0, 0],
                        [0, 0, 0, ..., 0, 0, 0],
                        ...,
                        [0, 0, 0, ..., 0, 0, 0],
                        [0, 0, 0, ..., 0, 0, 0]], dtype=uint8),
                },
            ],
            ...
        ]
    """

    ret = od_sam2_video_tracking(
        ODModels.COUNTGD, prompt=prompt, frames=frames, chunk_length=chunk_length
    )
    _display_tool_trace(
        countgd_sam2_video_tracking.__name__,
        {},
        ret["display_data"],
        ret["files"],
    )
    return ret["return_data"]  # type: ignore


def countgd_visual_prompt_object_detection(
    visual_prompts: List[List[float]],
    image: np.ndarray,
    box_threshold: float = 0.23,
) -> List[Dict[str, Any]]:
    """'countgd_visual_prompt_object_detection' is a tool that can precisely count
    multiple instances of an object given few visual example prompts. It returns a list
    of bounding boxes with normalized coordinates, label names and associated
    confidence scores.

    Parameters:
        visual_prompts (List[List[float]]): Bounding boxes of the object in format
            [xmin, ymin, xmax, ymax]. Upto 3 bounding boxes can be provided. image
            (np.ndarray): The image that contains multiple instances of the object.
            box_threshold (float, optional): The threshold for detection. Defaults to
            0.23.

    Returns:
        List[Dict[str, Any]]: A list of dictionaries containing the score, label, and
            bounding box of the detected objects with normalized coordinates between 0
            and 1 (xmin, ymin, xmax, ymax). xmin and ymin are the coordinates of the
            top-left and xmax and ymax are the coordinates of the bottom-right of the
            bounding box.

    Example
    -------
        >>> countgd_visual_object_detection(
            visual_prompts=[[0.1, 0.1, 0.4, 0.42], [0.2, 0.3, 0.25, 0.35]],
            image=image
        )
        [
            {'score': 0.49, 'label': 'object', 'bounding_box': [0.1, 0.11, 0.35, 0.4]},
            {'score': 0.68, 'label': 'object', 'bounding_box': [0.2, 0.21, 0.45, 0.5},
            {'score': 0.78, 'label': 'object', 'bounding_box': [0.3, 0.35, 0.48, 0.52},
            {'score': 0.98, 'label': 'object', 'bounding_box': [0.44, 0.24, 0.49, 0.58},
        ]
    """
    image_size = image.shape[:2]
    if image_size[0] < 1 or image_size[1] < 1:
        return []

    buffer_bytes = numpy_to_bytes(image)
    files = [("image", buffer_bytes)]
    visual_prompts = [
        denormalize_bbox(bbox, image.shape[:2]) for bbox in visual_prompts
    ]
    payload = {"visual_prompts": json.dumps(visual_prompts), "model": "countgd"}
    metadata = {"function_name": "countgd_visual_prompt_object_detection"}

    detections = send_task_inference_request(
        payload, "visual-prompts-to-object-detection", files=files, metadata=metadata
    )

    # get the first frame
    bboxes_per_frame = detections[0]
    bboxes_formatted = [
        {
            "label": bbox["label"],
            "bbox": normalize_bbox(bbox["bounding_box"], image_size),
            "score": round(bbox["score"], 2),
        }
        for bbox in bboxes_per_frame
    ]
    _display_tool_trace(
        countgd_visual_prompt_object_detection.__name__,
        payload,
        [
            {
                "label": e["label"],
                "score": e["score"],
                "bbox": denormalize_bbox(e["bbox"], image_size),
            }
            for e in bboxes_formatted
        ],
        files,
    )

    return bboxes_formatted


def qwen2_vl_images_vqa(prompt: str, images: List[np.ndarray]) -> str:
    """'qwen2_vl_images_vqa' is a tool that can answer any questions about arbitrary
    images including regular images or images of documents or presentations. It can be
    very useful for document QA or OCR text extraction. It returns text as an answer to
    the question.

    Parameters:
        prompt (str): The question about the document image
        images (List[np.ndarray]): The reference images used for the question

    Returns:
        str: A string which is the answer to the given prompt.

    Example
    -------
        >>> qwen2_vl_images_vqa('Give a summary of the document', images)
        'The document talks about the history of the United States of America and its...'
    """
    if isinstance(images, np.ndarray):
        images = [images]

    for image in images:
        if image.shape[0] < 1 or image.shape[1] < 1:
            raise ValueError(f"Image is empty, image shape: {image.shape}")

    files = [("images", numpy_to_bytes(image)) for image in images]
    payload = {
        "prompt": prompt,
        "model": "qwen2vl",
        "function_name": "qwen2_vl_images_vqa",
    }
    data: Dict[str, Any] = send_inference_request(
        payload, "image-to-text", files=files, v2=True
    )
    _display_tool_trace(
        qwen2_vl_images_vqa.__name__,
        payload,
        cast(str, data),
        files,
    )
    return cast(str, data)


def qwen2_vl_video_vqa(prompt: str, frames: List[np.ndarray]) -> str:
    """'qwen2_vl_video_vqa' is a tool that can answer any questions about arbitrary videos
    including regular videos or videos of documents or presentations. It returns text
    as an answer to the question.

    Parameters:
        prompt (str): The question about the video
        frames (List[np.ndarray]): The reference frames used for the question

    Returns:
        str: A string which is the answer to the given prompt.

    Example
    -------
        >>> qwen2_vl_video_vqa('Which football player made the goal?', frames)
        'Lionel Messi'
    """

    if len(frames) == 0 or not isinstance(frames, List):
        raise ValueError("Must provide a list of numpy arrays for frames")

    buffer_bytes = frames_to_bytes(frames)
    files = [("video", buffer_bytes)]
    payload = {
        "prompt": prompt,
        "model": "qwen2vl",
        "function_name": "qwen2_vl_video_vqa",
    }
    data: Dict[str, Any] = send_inference_request(
        payload, "image-to-text", files=files, v2=True
    )
    _display_tool_trace(
        qwen2_vl_video_vqa.__name__,
        payload,
        cast(str, data),
        files,
    )
    return cast(str, data)


def ocr(image: np.ndarray) -> List[Dict[str, Any]]:
    """'ocr' extracts text from an image. It returns a list of detected text, bounding
    boxes with normalized coordinates, and confidence scores. The results are sorted
    from top-left to bottom right.

    Parameters:
        image (np.ndarray): The image to extract text from.

    Returns:
        List[Dict[str, Any]]: A list of dictionaries containing the detected text, bbox
            with normalized coordinates, and confidence score.

    Example
    -------
        >>> ocr(image)
        [
            {'label': 'hello world', 'bbox': [0.1, 0.11, 0.35, 0.4], 'score': 0.99},
        ]
    """

    pil_image = Image.fromarray(image).convert("RGB")
    image_size = pil_image.size[::-1]
    if image_size[0] < 1 or image_size[1] < 1:
        return []
    image_buffer = io.BytesIO()
    pil_image.save(image_buffer, format="PNG")
    buffer_bytes = image_buffer.getvalue()
    image_buffer.close()

    res = requests.post(
        _OCR_URL,
        files={"images": buffer_bytes},
        data={"language": "en"},
        headers={"contentType": "multipart/form-data", "apikey": _API_KEY},
    )

    if res.status_code != 200:
        raise ValueError(f"OCR request failed with status code {res.status_code}")

    data = res.json()
    output = []
    for det in data[0]:
        label = det["text"]
        box = [
            det["location"][0]["x"],
            det["location"][0]["y"],
            det["location"][2]["x"],
            det["location"][2]["y"],
        ]
        box = normalize_bbox(box, image_size)
        output.append({"label": label, "bbox": box, "score": round(det["score"], 2)})

    _display_tool_trace(
        ocr.__name__,
        {},
        data,
        cast(List[Tuple[str, bytes]], [("image", buffer_bytes)]),
    )
    return sorted(output, key=lambda x: (x["bbox"][1], x["bbox"][0]))


def claude35_text_extraction(image: np.ndarray) -> str:
    """'claude35_text_extraction' is a tool that can extract text from an image. It
    returns the extracted text as a string and can be used as an alternative to OCR if
    you do not need to know the exact bounding box of the text.

    Parameters:
        image (np.ndarray): The image to extract text from.

    Returns:
        str: The extracted text from the image.
    """

    lmm = AnthropicLMM()
    buffer = io.BytesIO()
    Image.fromarray(image).save(buffer, format="PNG")
    image_bytes = buffer.getvalue()
    image_b64 = "data:image/png;base64," + encode_image_bytes(image_bytes)
    text = lmm.generate(
        "Extract and return any text you see in this image and nothing else. If you do not read any text respond with an empty string.",
        [image_b64],
    )
    return cast(str, text)


def document_extraction(image: np.ndarray) -> Dict[str, Any]:
    """'document_extraction' is a tool that can extract structured information out of
    documents with different layouts. It returns the extracted data in a structured
    hierarchical format containing text, tables, pictures, charts, and other
    information.

    Parameters:
        image (np.ndarray): The document image to analyze

    Returns:
        Dict[str, Any]: A dictionary containing the extracted information.

    Example
    -------
        >>> document_analysis(image)
        {'pages':
            [{'bbox': [0, 0, 1.0, 1.0],
                    'chunks': [{'bbox': [0.8, 0.1, 1.0, 0.2],
                                'label': 'page_header',
                                'order': 75
                                'caption': 'Annual Report 2024',
                                'summary': 'This annual report summarizes ...' },
                               {'bbox': [0.2, 0.9, 0.9, 1.0],
                                'label': 'table',
                                'order': 1119,
                                'caption': [{'Column 1': 'Value 1', 'Column 2': 'Value 2'},
                                'summary': 'This table illustrates a trend of ...'},
                    ],
    """

    image_file = numpy_to_bytes(image)

    files = [("image", image_file)]

    payload = {
        "model": "document-analysis",
    }

    data: Dict[str, Any] = send_inference_request(
        payload=payload,
        endpoint_name="document-analysis",
        files=files,
        v2=True,
        metadata_payload={"function_name": "document_analysis"},
    )

    # don't display normalized bboxes
    _display_tool_trace(
        document_extraction.__name__,
        payload,
        data,
        files,
    )

    def normalize(data: Any) -> Dict[str, Any]:
        if isinstance(data, Dict):
            if "bbox" in data:
                data["bbox"] = normalize_bbox(data["bbox"], image.shape[:2])
            for key in data:
                data[key] = normalize(data[key])
        elif isinstance(data, List):
            for i in range(len(data)):
                data[i] = normalize(data[i])
        return data  # type: ignore

    data = normalize(data)

    return data


def document_qa(
    prompt: str,
    image: np.ndarray,
) -> str:
    """'document_qa' is a tool that can answer any questions about arbitrary documents,
    presentations, or tables. It's very useful for document QA tasks, you can ask it a
    specific question or ask it to return a JSON object answering multiple questions
    about the document.

    Parameters:
        prompt (str): The question to be answered about the document image.
        image (np.ndarray): The document image to analyze.

    Returns:
        str: The answer to the question based on the document's context.

    Example
    -------
        >>> document_qa(image, question)
        'The answer to the question ...'
    """

    image_file = numpy_to_bytes(image)

    files = [("image", image_file)]

    payload = {
        "model": "document-analysis",
    }

    data: Dict[str, Any] = send_inference_request(
        payload=payload,
        endpoint_name="document-analysis",
        files=files,
        v2=True,
        metadata_payload={"function_name": "document_qa"},
    )

    def normalize(data: Any) -> Dict[str, Any]:
        if isinstance(data, Dict):
            if "bbox" in data:
                data["bbox"] = normalize_bbox(data["bbox"], image.shape[:2])
            for key in data:
                data[key] = normalize(data[key])
        elif isinstance(data, List):
            for i in range(len(data)):
                data[i] = normalize(data[i])
        return data  # type: ignore

    data = normalize(data)

    prompt = f"""
Document Context:
{data}\n
Question: {prompt}\n
Answer the question directly using only the information from the document, do not answer with any additional text besides the answer. If the answer is not definitively contained in the document, say "I cannot find the answer in the provided document."
    """

    lmm = AnthropicLMM()
    llm_output = lmm.generate(prompt=prompt)
    llm_output = cast(str, llm_output)

    _display_tool_trace(
        document_qa.__name__,
        payload,
        llm_output,
        files,
    )

    return llm_output


def video_temporal_localization(
    prompt: str,
    frames: List[np.ndarray],
    model: str = "qwen2vl",
    chunk_length_frames: Optional[int] = 2,
) -> List[float]:
    """'video_temporal_localization' will run qwen2vl on each chunk_length_frames
    value selected for the video. It can detect multiple objects independently per
    chunk_length_frames given a text prompt such as a referring expression
    but does not track objects across frames.
    It returns a list of floats with a value of 1.0 if the objects are found in a given
    chunk_length_frames of the video.

    Parameters:
        prompt (str): The question about the video
        frames (List[np.ndarray]): The reference frames used for the question
        model (str): The model to use for the inference. Valid values are
            'qwen2vl', 'gpt4o', 'internlm-xcomposer'
        chunk_length_frames (Optional[int]): length of each chunk in frames

    Returns:
        List[float]: A list of floats with a value of 1.0 if the objects to be found
            are present in the chunk_length_frames of the video.

    Example
    -------
        >>> video_temporal_localization('Did a goal happened?', frames)
        [0.0, 0.0, 0.0, 1.0, 1.0, 0.0]
    """

    buffer_bytes = frames_to_bytes(frames)
    files = [("video", buffer_bytes)]
    payload: Dict[str, Any] = {
        "prompt": prompt,
        "model": model,
        "function_name": "video_temporal_localization",
    }
    if chunk_length_frames is not None:
        payload["chunk_length_frames"] = chunk_length_frames

    data = send_inference_request(
        payload, "video-temporal-localization", files=files, v2=True
    )
    _display_tool_trace(
        video_temporal_localization.__name__,
        payload,
        data,
        files,
    )
    return [cast(float, value) for value in data]


def vit_image_classification(image: np.ndarray) -> Dict[str, Any]:
    """'vit_image_classification' is a tool that can classify an image. It returns a
    list of classes and their probability scores based on image content.

    Parameters:
        image (np.ndarray): The image to classify or tag

    Returns:
        Dict[str, Any]: A dictionary containing the labels and scores. One dictionary
            contains a list of labels and other a list of scores.

    Example
    -------
        >>> vit_image_classification(image)
        {"labels": ["leopard", "lemur, otter", "bird"], "scores": [0.68, 0.30, 0.02]},
    """
    if image.shape[0] < 1 or image.shape[1] < 1:
        return {"labels": [], "scores": []}

    image_b64 = convert_to_b64(image)
    data = {
        "image": image_b64,
        "tool": "image_classification",
        "function_name": "vit_image_classification",
    }
    resp_data: dict[str, Any] = send_inference_request(data, "tools")
    resp_data["scores"] = [round(prob, 4) for prob in resp_data["scores"]]
    _display_tool_trace(
        vit_image_classification.__name__,
        data,
        resp_data,
        image_b64,
    )
    return resp_data


def vit_nsfw_classification(image: np.ndarray) -> Dict[str, Any]:
    """'vit_nsfw_classification' is a tool that can classify an image as 'nsfw' or 'normal'.
    It returns the predicted label and their probability scores based on image content.

    Parameters:
        image (np.ndarray): The image to classify or tag

    Returns:
        Dict[str, Any]: A dictionary containing the labels and scores. One dictionary
            contains a list of labels and other a list of scores.

    Example
    -------
        >>> vit_nsfw_classification(image)
        {"label": "normal", "scores": 0.68},
    """
    if image.shape[0] < 1 or image.shape[1] < 1:
        raise ValueError(f"Image is empty, image shape: {image.shape}")

    image_b64 = convert_to_b64(image)
    data = {
        "image": image_b64,
        "function_name": "vit_nsfw_classification",
    }
    resp_data: dict[str, Any] = send_inference_request(
        data, "nsfw-classification", v2=True
    )
    resp_data["score"] = round(resp_data["score"], 4)
    _display_tool_trace(
        vit_nsfw_classification.__name__,
        data,
        resp_data,
        image_b64,
    )
    return resp_data


def detr_segmentation(image: np.ndarray) -> List[Dict[str, Any]]:
    """'detr_segmentation' is a tool that can segment common objects in an
    image without any text prompt. It returns a list of detected objects
    as labels, their regions as masks and their scores.

    Parameters:
        image (np.ndarray): The image used to segment things and objects

    Returns:
        List[Dict[str, Any]]: A list of dictionaries containing the score, label
            and mask of the detected objects. The mask is binary 2D numpy array where 1
            indicates the object and 0 indicates the background.

    Example
    -------
        >>> detr_segmentation(image)
        [
            {
                'score': 0.45,
                'label': 'window',
                'mask': array([[0, 0, 0, ..., 0, 0, 0],
                    [0, 0, 0, ..., 0, 0, 0],
                    ...,
                    [0, 0, 0, ..., 0, 0, 0],
                    [0, 0, 0, ..., 0, 0, 0]], dtype=uint8),
            },
            {
                'score': 0.70,
                'label': 'bird',
                'mask': array([[0, 0, 0, ..., 0, 0, 0],
                    [0, 0, 0, ..., 0, 0, 0],
                    ...,
                    [0, 0, 0, ..., 0, 0, 0],
                    [0, 0, 0, ..., 0, 0, 0]], dtype=uint8),
            },
        ]
    """
    if image.shape[0] < 1 or image.shape[1] < 1:
        return []
    image_b64 = convert_to_b64(image)
    data = {
        "image": image_b64,
        "tool": "panoptic_segmentation",
        "function_name": "detr_segmentation",
    }

    answer = send_inference_request(data, "tools")
    return_data = []

    for i in range(len(answer["scores"])):
        return_data.append(
            {
                "score": round(answer["scores"][i], 2),
                "label": answer["labels"][i],
                "mask": rle_decode(
                    mask_rle=answer["masks"][i], shape=answer["mask_shape"][0]
                ),
            }
        )
    _display_tool_trace(
        detr_segmentation.__name__,
        {},
        return_data,
        image_b64,
    )
    return return_data


def depth_anything_v2(image: np.ndarray) -> np.ndarray:
    """'depth_anything_v2' is a tool that runs depth_anythingv2 model to generate a
    depth image from a given RGB image. The returned depth image is monochrome and
    represents depth values as pixel intesities with pixel values ranging from 0 to 255.

    Parameters:
        image (np.ndarray): The image to used to generate depth image

    Returns:
        np.ndarray: A grayscale depth image with pixel values ranging from 0 to 255.

    Example
    -------
        >>> depth_anything_v2(image)
        array([[0, 0, 0, ..., 0, 0, 0],
                [0, 20, 24, ..., 0, 100, 103],
                ...,
                [10, 11, 15, ..., 202, 202, 205],
                [10, 10, 10, ..., 200, 200, 200]], dtype=uint8),
    """
    if image.shape[0] < 1 or image.shape[1] < 1:
        raise ValueError(f"Image is empty, image shape: {image.shape}")

    image_b64 = convert_to_b64(image)
    data = {
        "image": image_b64,
        "function_name": "depth_anything_v2",
    }

    depth_map = send_inference_request(data, "depth-anything-v2", v2=True)
    depth_map_np = np.array(depth_map["map"])
    depth_map_np = (depth_map_np - depth_map_np.min()) / (
        depth_map_np.max() - depth_map_np.min()
    )
    depth_map_np = (255 * depth_map_np).astype(np.uint8)
    _display_tool_trace(
        depth_anything_v2.__name__,
        {},
        depth_map,
        image_b64,
    )
    return depth_map_np


def generate_pose_image(image: np.ndarray) -> np.ndarray:
    """'generate_pose_image' is a tool that generates a open pose bone/stick image from
    a given RGB image. The returned bone image is RGB with the pose amd keypoints colored
    and background as black.

    Parameters:
        image (np.ndarray): The image to used to generate pose image

    Returns:
        np.ndarray: A bone or pose image indicating the pose and keypoints

    Example
    -------
        >>> generate_pose_image(image)
        array([[0, 0, 0, ..., 0, 0, 0],
                [0, 20, 24, ..., 0, 100, 103],
                ...,
                [10, 11, 15, ..., 202, 202, 205],
                [10, 10, 10, ..., 200, 200, 200]], dtype=uint8),
    """
    image_b64 = convert_to_b64(image)
    data = {
        "image": image_b64,
        "function_name": "generate_pose_image",
    }

    pos_img = send_inference_request(data, "pose-detector", v2=True)
    return_data = np.array(b64_to_pil(pos_img["data"]).convert("RGB"))
    _display_tool_trace(
        generate_pose_image.__name__,
        {},
        pos_img,
        image_b64,
    )
    return return_data


def template_match(
    image: np.ndarray, template_image: np.ndarray
) -> List[Dict[str, Any]]:
    """'template_match' is a tool that can detect all instances of a template in
    a given image. It returns the locations of the detected template, a corresponding
    similarity score of the same

    Parameters:
        image (np.ndarray): The image used for searching the template
        template_image (np.ndarray): The template image or crop to search in the image

    Returns:
        List[Dict[str, Any]]: A list of dictionaries containing the score and
            bounding box of the detected template with normalized coordinates between 0
            and 1 (xmin, ymin, xmax, ymax). xmin and ymin are the coordinates of the
            top-left and xmax and ymax are the coordinates of the bottom-right of the
            bounding box.

    Example
    -------
        >>> template_match(image, template)
        [
            {'score': 0.79, 'bbox': [0.1, 0.11, 0.35, 0.4]},
            {'score': 0.38, 'bbox': [0.2, 0.21, 0.45, 0.5},
        ]
    """
    image_size = image.shape[:2]
    image_b64 = convert_to_b64(image)
    template_image_b64 = convert_to_b64(template_image)
    data = {
        "image": image_b64,
        "template": template_image_b64,
        "tool": "template_match",
        "function_name": "template_match",
    }

    answer = send_inference_request(data, "tools")
    return_data = []
    for i in range(len(answer["bboxes"])):
        return_data.append(
            {
                "label": "match",
                "score": round(answer["scores"][i], 2),
                "bbox": normalize_bbox(answer["bboxes"][i], image_size),
            }
        )
    _display_tool_trace(
        template_match.__name__,
        {"template_image": template_image_b64},
        return_data,
        image_b64,
    )
    return return_data


def flux_image_inpainting(
    prompt: str,
    image: np.ndarray,
    mask: np.ndarray,
) -> np.ndarray:
    """'flux_image_inpainting' performs image inpainting to fill the masked regions,
    given by mask, in the image, given image based on the text prompt and surrounding image context.
    It can be used to edit regions of an image according to the prompt given.

    Parameters:
        prompt (str): A detailed text description guiding what should be generated
            in the masked area. More detailed and specific prompts typically yield better results.
        image (np.ndarray): The source image to be inpainted.
            The image will serve as the base context for the inpainting process.
        mask (np.ndarray): A binary mask image with 0's and 1's,
            where 1 indicates areas to be inpainted and 0 indicates areas to be preserved.

    Returns:
        np.ndarray: The generated image(s) as a numpy array in RGB format with values
            ranging from 0 to 255.

    -------
    Example:
        >>> # Generate inpainting
        >>> result = flux_image_inpainting(
        ...     prompt="a modern black leather sofa with white pillows",
        ...     image=image,
        ...     mask=mask,
        ... )
        >>> save_image(result, "inpainted_room.png")
    """

    min_dim = 8

    if any(dim < min_dim for dim in image.shape[:2] + mask.shape[:2]):
        raise ValueError(f"Image and mask must be at least {min_dim}x{min_dim} pixels")

    max_size = (512, 512)

    if image.shape[0] > max_size[0] or image.shape[1] > max_size[1]:
        scaling_factor = min(max_size[0] / image.shape[0], max_size[1] / image.shape[1])
        new_size = (
            int(image.shape[1] * scaling_factor),
            int(image.shape[0] * scaling_factor),
        )
        new_size = ((new_size[0] // 8) * 8, (new_size[1] // 8) * 8)
        image = cv2.resize(image, new_size, interpolation=cv2.INTER_AREA)
        mask = cv2.resize(mask, new_size, interpolation=cv2.INTER_NEAREST)

    elif image.shape[0] % 8 != 0 or image.shape[1] % 8 != 0:
        new_size = ((image.shape[1] // 8) * 8, (image.shape[0] // 8) * 8)
        image = cv2.resize(image, new_size, interpolation=cv2.INTER_AREA)
        mask = cv2.resize(mask, new_size, interpolation=cv2.INTER_NEAREST)

    if np.array_equal(mask, mask.astype(bool).astype(int)):
        mask = np.where(mask > 0, 255, 0).astype(np.uint8)
    else:
        raise ValueError("Mask should contain only binary values (0 or 1)")

    image_file = numpy_to_bytes(image)
    mask_file = numpy_to_bytes(mask)

    files = [
        ("image", image_file),
        ("mask_image", mask_file),
    ]

    payload = {
        "prompt": prompt,
        "task": "inpainting",
        "height": image.shape[0],
        "width": image.shape[1],
        "strength": 0.99,
        "guidance_scale": 18,
        "num_inference_steps": 20,
        "seed": None,
    }

    response = send_inference_request(
        payload=payload,
        endpoint_name="flux1",
        files=files,
        v2=True,
        metadata_payload={"function_name": "flux_image_inpainting"},
    )

    output_image = np.array(b64_to_pil(response[0]).convert("RGB"))
    _display_tool_trace(
        flux_image_inpainting.__name__,
        payload,
        output_image,
        files,
    )
    return output_image


def siglip_classification(image: np.ndarray, labels: List[str]) -> Dict[str, Any]:
    """'siglip_classification' is a tool that can classify an image or a cropped detection given a list
    of input labels or tags. It returns the same list of the input labels along with
    their probability scores based on image content.

    Parameters:
        image (np.ndarray): The image to classify or tag
        labels (List[str]): The list of labels or tags that is associated with the image

    Returns:
        Dict[str, Any]: A dictionary containing the labels and scores. One dictionary
            contains a list of given labels and other a list of scores.

    Example
    -------
        >>> siglip_classification(image, ['dog', 'cat', 'bird'])
        {"labels": ["dog", "cat", "bird"], "scores": [0.68, 0.30, 0.02]},
    """

    if image.shape[0] < 1 or image.shape[1] < 1:
        return {"labels": [], "scores": []}

    image_file = numpy_to_bytes(image)

    files = [("image", image_file)]

    payload = {
        "model": "siglip",
        "labels": labels,
    }

    response: dict[str, Any] = send_inference_request(
        payload=payload,
        endpoint_name="classification",
        files=files,
        v2=True,
        metadata_payload={"function_name": "siglip_classification"},
    )

    _display_tool_trace(
        siglip_classification.__name__,
        payload,
        response,
        files,
    )
    return response


def minimum_distance(
    det1: Dict[str, Any], det2: Dict[str, Any], image_size: Tuple[int, int]
) -> float:
    """'minimum_distance' calculates the minimum distance between two detections which
    can include bounding boxes and or masks. This will return the closest distance
    between the objects, not the distance between the centers of the objects.

    Parameters:
        det1 (Dict[str, Any]): The first detection of boxes or masks.
        det2 (Dict[str, Any]): The second detection of boxes or masks.
        image_size (Tuple[int, int]): The size of the image given as (height, width).

    Returns:
        float: The closest distance between the two detections.

    Example
    -------
        >>> closest_distance(det1, det2, image_size)
        141.42
    """

    if "mask" in det1 and "mask" in det2:
        return closest_mask_distance(det1["mask"], det2["mask"])
    elif "bbox" in det1 and "bbox" in det2:
        return closest_box_distance(det1["bbox"], det2["bbox"], image_size)
    else:
        raise ValueError("Both detections must have either bbox or mask")


def closest_mask_distance(mask1: np.ndarray, mask2: np.ndarray) -> float:
    """'closest_mask_distance' calculates the closest distance between two masks.

    Parameters:
        mask1 (np.ndarray): The first mask.
        mask2 (np.ndarray): The second mask.

    Returns:
        float: The closest distance between the two masks.

    Example
    -------
        >>> closest_mask_distance(mask1, mask2)
        0.5
    """

    mask1 = np.clip(mask1, 0, 1)
    mask2 = np.clip(mask2, 0, 1)
    contours1, _ = cv2.findContours(mask1, cv2.RETR_TREE, cv2.CHAIN_APPROX_SIMPLE)
    contours2, _ = cv2.findContours(mask2, cv2.RETR_TREE, cv2.CHAIN_APPROX_SIMPLE)
    largest_contour1 = max(contours1, key=cv2.contourArea)
    largest_contour2 = max(contours2, key=cv2.contourArea)
    polygon1 = cv2.approxPolyDP(largest_contour1, 1.0, True)
    polygon2 = cv2.approxPolyDP(largest_contour2, 1.0, True)
    min_distance = np.inf

    small_polygon, larger_contour = (
        (polygon1, largest_contour2)
        if len(largest_contour1) < len(largest_contour2)
        else (polygon2, largest_contour1)
    )

    # For each point in the first polygon
    for point in small_polygon:
        # Calculate the distance to the second polygon, -1 is to invert result as point inside the polygon is positive

        distance = (
            cv2.pointPolygonTest(
                larger_contour, (point[0, 0].item(), point[0, 1].item()), True
            )
            * -1
        )

        # If the distance is negative, the point is inside the polygon, so the distance is 0
        if distance < 0:
            continue
        else:
            # Update the minimum distance if the point is outside the polygon
            min_distance = min(min_distance, distance)

    return min_distance if min_distance != np.inf else 0.0


def closest_box_distance(
    box1: List[float], box2: List[float], image_size: Tuple[int, int]
) -> float:
    """'closest_box_distance' calculates the closest distance between two bounding boxes.

    Parameters:
        box1 (List[float]): The first bounding box.
        box2 (List[float]): The second bounding box.
        image_size (Tuple[int, int]): The size of the image given as (height, width).

    Returns:
        float: The closest distance between the two bounding boxes.

    Example
    -------
        >>> closest_box_distance([100, 100, 200, 200], [300, 300, 400, 400])
        141.42
    """

    x11, y11, x12, y12 = denormalize_bbox(box1, image_size)
    x21, y21, x22, y22 = denormalize_bbox(box2, image_size)

    horizontal_distance = np.max([0, x21 - x12, x11 - x22])
    vertical_distance = np.max([0, y21 - y12, y11 - y22])
    return cast(float, np.sqrt(horizontal_distance**2 + vertical_distance**2))


# Utility and visualization functions


def extract_frames_and_timestamps(
    video_uri: Union[str, Path], fps: float = 1
) -> List[Dict[str, Union[np.ndarray, float]]]:
    """'extract_frames_and_timestamps' extracts frames and timestamps from a video
    which can be a file path, url or youtube link, returns a list of dictionaries
    with keys "frame" and "timestamp" where "frame" is a numpy array and "timestamp" is
    the relative time in seconds where the frame was captured. The frame is a numpy
    array.

    Parameters:
        video_uri (Union[str, Path]): The path to the video file, url or youtube link
        fps (float, optional): The frame rate per second to extract the frames. Defaults
            to 1.

    Returns:
        List[Dict[str, Union[np.ndarray, float]]]: A list of dictionaries containing the
            extracted frame as a numpy array and the timestamp in seconds.

    Example
    -------
        >>> extract_frames("path/to/video.mp4")
        [{"frame": np.ndarray, "timestamp": 0.0}, ...]
    """
    if isinstance(fps, str):
        # fps could be a string when it's passed in from a web endpoint deployment
        fps = float(fps)

    def reformat(
        frames_and_timestamps: List[Tuple[np.ndarray, float]],
    ) -> List[Dict[str, Union[np.ndarray, float]]]:
        return [
            {"frame": frame, "timestamp": timestamp}
            for frame, timestamp in frames_and_timestamps
        ]

    if str(video_uri).startswith(
        (
            "http://www.youtube.com/",
            "https://www.youtube.com/",
            "http://youtu.be/",
            "https://youtu.be/",
        )
    ):
        with tempfile.TemporaryDirectory() as temp_dir:
            yt = YouTube(str(video_uri))
            # Download the highest resolution video
            video = (
                yt.streams.filter(progressive=True, file_extension="mp4")
                .order_by("resolution")
                .desc()
                .first()
            )
            if not video:
                raise Exception("No suitable video stream found")
            video_file_path = video.download(output_path=temp_dir)

            return reformat(extract_frames_from_video(video_file_path, fps))
    elif str(video_uri).startswith(("http", "https")):
        _, image_suffix = os.path.splitext(video_uri)
        with tempfile.NamedTemporaryFile(delete=False, suffix=image_suffix) as tmp_file:
            # Download the video and save it to the temporary file
            with urllib.request.urlopen(str(video_uri)) as response:
                tmp_file.write(response.read())
            return reformat(extract_frames_from_video(tmp_file.name, fps))

    return reformat(extract_frames_from_video(str(video_uri), fps))


def save_json(data: Any, file_path: str) -> None:
    """'save_json' is a utility function that saves data as a JSON file. It is helpful
    for saving data that contains NumPy arrays which are not JSON serializable.

    Parameters:
        data (Any): The data to save.
        file_path (str): The path to save the JSON file.

    Example
    -------
        >>> save_json(data, "path/to/file.json")
    """

    class NumpyEncoder(json.JSONEncoder):
        def default(self, obj: Any):  # type: ignore
            if isinstance(obj, np.ndarray):
                return obj.tolist()
            elif isinstance(obj, np.bool_):
                return bool(obj)
            return json.JSONEncoder.default(self, obj)

    Path(file_path).parent.mkdir(parents=True, exist_ok=True)
    with open(file_path, "w") as f:
        json.dump(data, f, cls=NumpyEncoder)


def load_image(image_path: str) -> np.ndarray:
    """'load_image' is a utility function that loads an image from the given file path string or an URL.

    Parameters:
        image_path (str): The path or URL to the image.

    Returns:
        np.ndarray: The image as a NumPy array.

    Example
    -------
        >>> load_image("path/to/image.jpg")
    """
    # NOTE: sometimes the generated code pass in a NumPy array
    if isinstance(image_path, np.ndarray):
        return image_path
    if image_path.startswith(("http", "https")):
        _, image_suffix = os.path.splitext(image_path)
        with tempfile.NamedTemporaryFile(delete=False, suffix=image_suffix) as tmp_file:
            # Download the image and save it to the temporary file
            with urllib.request.urlopen(image_path) as response:
                tmp_file.write(response.read())
            image_path = tmp_file.name
    image = Image.open(image_path).convert("RGB")
    return np.array(image)


def save_image(image: np.ndarray, file_path: str) -> None:
    """'save_image' is a utility function that saves an image to a file path.

    Parameters:
        image (np.ndarray): The image to save.
        file_path (str): The path to save the image file.

    Example
    -------
        >>> save_image(image)
    """
    Path(file_path).parent.mkdir(parents=True, exist_ok=True)
    if not isinstance(image, np.ndarray) or (
        image.shape[0] == 0 and image.shape[1] == 0
    ):
        raise ValueError("The image is not a valid NumPy array with shape (H, W, C)")

    pil_image = Image.fromarray(image.astype(np.uint8)).convert("RGB")
    if should_report_tool_traces():
        from IPython.display import display

        display(pil_image)

    pil_image.save(file_path)


def save_video(
    frames: List[np.ndarray], output_video_path: Optional[str] = None, fps: float = 1
) -> str:
    """'save_video' is a utility function that saves a list of frames as a mp4 video file on disk.

    Parameters:
        frames (list[np.ndarray]): A list of frames to save.
        output_video_path (str): The path to save the video file. If not provided, a temporary file will be created.
        fps (float): The number of frames composes a second in the video.

    Returns:
        str: The path to the saved video file.

    Example
    -------
        >>> save_video(frames)
        "/tmp/tmpvideo123.mp4"
    """
    if isinstance(fps, str):
        # fps could be a string when it's passed in from a web endpoint deployment
        fps = float(fps)
    if fps <= 0:
        raise ValueError(f"fps must be greater than 0 got {fps}")

    if not isinstance(frames, list) or len(frames) == 0:
        raise ValueError("Frames must be a list of NumPy arrays")

    for frame in frames:
        if not isinstance(frame, np.ndarray) or (
            frame.shape[0] == 0 and frame.shape[1] == 0
        ):
            raise ValueError("A frame is not a valid NumPy array with shape (H, W, C)")

    if output_video_path is None:
        output_video_path = tempfile.NamedTemporaryFile(
            delete=False, suffix=".mp4"
        ).name
    else:
        Path(output_video_path).parent.mkdir(parents=True, exist_ok=True)

    output_video_path = video_writer(frames, fps, output_video_path)
    _save_video_to_result(output_video_path)
    return output_video_path


def _save_video_to_result(video_uri: str) -> None:
    """Saves a video into the result of the code execution (as an intermediate output)."""
    if not should_report_tool_traces():
        return

    from IPython.display import display

    serializer = FileSerializer(video_uri)
    display(
        {
            MimeType.VIDEO_MP4_B64: serializer.base64(),
            MimeType.TEXT_PLAIN: str(serializer),
        },
        raw=True,
    )


def overlay_bounding_boxes(
    medias: Union[np.ndarray, List[np.ndarray]],
    bboxes: Union[List[Dict[str, Any]], List[List[Dict[str, Any]]]],
) -> Union[np.ndarray, List[np.ndarray]]:
    """'overlay_bounding_boxes' is a utility function that displays bounding boxes on
    an image. It will draw a box around the detected object with the label and score.

    Parameters:
        medias (Union[np.ndarray, List[np.ndarra]]): The image or frames to display the
            bounding boxes on.
        bboxes (Union[List[Dict[str, Any]], List[List[Dict[str, Any]]]]): A list of
            dictionaries or a list of list of dictionaries containing the bounding
            boxes.

    Returns:
        np.ndarray: The image with the bounding boxes, labels and scores displayed.

    Example
    -------
        >>> image_with_bboxes = overlay_bounding_boxes(
            image, [{'score': 0.99, 'label': 'dinosaur', 'bbox': [0.1, 0.11, 0.35, 0.4]}],
        )
    """

    medias_int: List[np.ndarray] = (
        [medias] if isinstance(medias, np.ndarray) else medias
    )
    if len(bboxes) == 0:
        bbox_int: List[List[Dict[str, Any]]] = [[] for _ in medias_int]
    else:
        if isinstance(bboxes[0], dict):
            bbox_int = [cast(List[Dict[str, Any]], bboxes)]
        else:
            bbox_int = cast(List[List[Dict[str, Any]]], bboxes)

    labels = set([bb["label"] for b in bbox_int for bb in b])

    if len(labels) > len(COLORS):
        _LOGGER.warning(
            "Number of unique labels exceeds the number of available colors. Some labels may have the same color."
        )

    color = {label: COLORS[i % len(COLORS)] for i, label in enumerate(labels)}

    frame_out = []
    for i, frame in enumerate(medias_int):
        pil_image = Image.fromarray(frame.astype(np.uint8)).convert("RGB")

        bboxes = bbox_int[i]
        bboxes = sorted(bboxes, key=lambda x: x["label"], reverse=True)

        # if more than 50 boxes use small boxes to indicate objects else use regular boxes
        if len(bboxes) > 50:
            pil_image = _plot_counting(pil_image, bboxes, color)
        else:
            width, height = pil_image.size
            fontsize = max(12, int(min(width, height) / 40))
            draw = ImageDraw.Draw(pil_image)
            font = ImageFont.truetype(
                str(
                    resources.files("vision_agent.fonts").joinpath(
                        "default_font_ch_en.ttf"
                    )
                ),
                fontsize,
            )

            for elt in bboxes:
                label = elt["label"]
                box = elt["bbox"]
                scores = elt["score"]

                # denormalize the box if it is normalized
                box = denormalize_bbox(box, (height, width))
                draw.rectangle(box, outline=color[label], width=4)
                text = f"{label}: {scores:.2f}"
                text_box = draw.textbbox((box[0], box[1]), text=text, font=font)
                draw.rectangle(
                    (box[0], box[1], text_box[2], text_box[3]), fill=color[label]
                )
                draw.text((box[0], box[1]), text, fill="black", font=font)

        frame_out.append(np.array(pil_image))
    return_frame = frame_out[0] if len(frame_out) == 1 else frame_out

    return return_frame  # type: ignore


def _get_text_coords_from_mask(
    mask: np.ndarray, v_gap: int = 10, h_gap: int = 10
) -> Tuple[int, int]:
    mask = mask.astype(np.uint8)
    if np.sum(mask) == 0:
        return (0, 0)

    rows, cols = np.nonzero(mask)
    top = rows.min()
    bottom = rows.max()
    left = cols.min()
    right = cols.max()

    if top - v_gap < 0:
        if bottom + v_gap > mask.shape[0]:
            top = top
        else:
            top = bottom + v_gap
    else:
        top = top - v_gap

    return left + (right - left) // 2 - h_gap, top


def overlay_segmentation_masks(
    medias: Union[np.ndarray, List[np.ndarray]],
    masks: Union[List[Dict[str, Any]], List[List[Dict[str, Any]]]],
    draw_label: bool = True,
    secondary_label_key: str = "tracking_label",
) -> Union[np.ndarray, List[np.ndarray]]:
    """'overlay_segmentation_masks' is a utility function that displays segmentation
    masks. It will overlay a colored mask on the detected object with the label.

    Parameters:
        medias (Union[np.ndarray, List[np.ndarray]]): The image or frames to display
            the masks on.
        masks (Union[List[Dict[str, Any]], List[List[Dict[str, Any]]]]): A list of
            dictionaries or a list of list of dictionaries containing the masks, labels
            and scores.
        draw_label (bool, optional): If True, the labels will be displayed on the image.
        secondary_label_key (str, optional): The key to use for the secondary
            tracking label which is needed in videos to display tracking information.

    Returns:
        np.ndarray: The image with the masks displayed.

    Example
    -------
        >>> image_with_masks = overlay_segmentation_masks(
            image,
            [{
                'score': 0.99,
                'label': 'dinosaur',
                'mask': array([[0, 0, 0, ..., 0, 0, 0],
                    [0, 0, 0, ..., 0, 0, 0],
                    ...,
                    [0, 0, 0, ..., 0, 0, 0],
                    [0, 0, 0, ..., 0, 0, 0]], dtype=uint8),
            }],
        )
    """
    if not masks:
        return medias

    medias_int: List[np.ndarray] = (
        [medias] if isinstance(medias, np.ndarray) else medias
    )
    masks_int = [masks] if isinstance(masks[0], dict) else masks
    masks_int = cast(List[List[Dict[str, Any]]], masks_int)

    labels = set()
    for mask_i in masks_int:
        for mask_j in mask_i:
            labels.add(mask_j["label"])
    color = {label: COLORS[i % len(COLORS)] for i, label in enumerate(labels)}

    width, height = Image.fromarray(medias_int[0]).size
    fontsize = max(12, int(min(width, height) / 40))
    font = ImageFont.truetype(
        str(resources.files("vision_agent.fonts").joinpath("default_font_ch_en.ttf")),
        fontsize,
    )

    frame_out = []
    for i, frame in enumerate(medias_int):
        pil_image = Image.fromarray(frame.astype(np.uint8)).convert("RGBA")
        for elt in masks_int[i]:
            mask = elt["mask"]
            label = elt["label"]
            tracking_lbl = elt.get(secondary_label_key, None)

            # Create semi-transparent mask overlay
            np_mask = np.zeros((pil_image.size[1], pil_image.size[0], 4))
            np_mask[mask > 0, :] = color[label] + (255 * 0.7,)
            mask_img = Image.fromarray(np_mask.astype(np.uint8))
            pil_image = Image.alpha_composite(pil_image, mask_img)

            # Draw contour border
            mask_uint8 = mask.astype(np.uint8) * 255
            contours, _ = cv2.findContours(
                mask_uint8, cv2.RETR_EXTERNAL, cv2.CHAIN_APPROX_SIMPLE
            )
            border_mask = np.zeros(
                (pil_image.size[1], pil_image.size[0], 4), dtype=np.uint8
            )
            cv2.drawContours(border_mask, contours, -1, color[label] + (255,), 8)
            border_img = Image.fromarray(border_mask)
            pil_image = Image.alpha_composite(pil_image, border_img)

            if draw_label:
                draw = ImageDraw.Draw(pil_image)
                text = tracking_lbl if tracking_lbl else label
                text_box = draw.textbbox((0, 0), text=text, font=font)
                x, y = _get_text_coords_from_mask(
                    mask,
                    v_gap=(text_box[3] - text_box[1]) + 10,
                    h_gap=(text_box[2] - text_box[0]) // 2,
                )
                if x != 0 and y != 0:
                    text_box = draw.textbbox((x, y), text=text, font=font)
                    draw.rectangle((x, y, text_box[2], text_box[3]), fill=color[label])
                    draw.text((x, y), text, fill="black", font=font)
        frame_out.append(np.array(pil_image))
    return_frame = frame_out[0] if len(frame_out) == 1 else frame_out

    return return_frame  # type: ignore


def overlay_heat_map(
    image: np.ndarray, heat_map: Dict[str, Any], alpha: float = 0.8
) -> np.ndarray:
    """'overlay_heat_map' is a utility function that displays a heat map on an image.

    Parameters:
        image (np.ndarray): The image to display the heat map on.
        heat_map (Dict[str, Any]): A dictionary containing the heat map under the key
            'heat_map'.
        alpha (float, optional): The transparency of the overlay. Defaults to 0.8.

    Returns:
        np.ndarray: The image with the heat map displayed.

    Example
    -------
        >>> image_with_heat_map = overlay_heat_map(
            image,
            {
                'heat_map': array([[0, 0, 0, ..., 0, 0, 0],
                    [0, 0, 0, ..., 0, 0, 0],
                    ...,
                    [0, 0, 0, ..., 0, 0, 0],
                    [0, 0, 0, ..., 125, 125, 125]], dtype=uint8),
            },
        )
    """
    pil_image = Image.fromarray(image.astype(np.uint8)).convert("RGB")

    if "heat_map" not in heat_map or len(heat_map["heat_map"]) == 0:
        return image

    pil_image = pil_image.convert("L")
    mask = Image.fromarray(heat_map["heat_map"])
    mask = mask.resize(pil_image.size)

    overlay = Image.new("RGBA", mask.size)
    odraw = ImageDraw.Draw(overlay)
    odraw.bitmap((0, 0), mask, fill=(255, 0, 0, round(alpha * 255)))
    combined = Image.alpha_composite(
        pil_image.convert("RGBA"), overlay.resize(pil_image.size)
    )
    return np.array(combined)


def _plot_counting(
    image: Image.Image,
    bboxes: List[Dict[str, Any]],
    colors: Dict[str, Tuple[int, int, int]],
) -> Image.Image:
    width, height = image.size
    fontsize = max(12, int(min(width, height) / 40))
    draw = ImageDraw.Draw(image)
    font = ImageFont.truetype(
        str(resources.files("vision_agent.fonts").joinpath("default_font_ch_en.ttf")),
        fontsize,
    )
    for i, elt in enumerate(bboxes, 1):
        label = f"{i}"
        box = elt["bbox"]

        # denormalize the box if it is normalized
        box = denormalize_bbox(box, (height, width))
        x0, y0, x1, y1 = box
        cx, cy = (x0 + x1) / 2, (y0 + y1) / 2

        text_box = draw.textbbox(
            (cx, cy), text=label, font=font, align="center", anchor="mm"
        )

        # Calculate the offset to center the text within the bounding box
        text_width = text_box[2] - text_box[0]
        text_height = text_box[3] - text_box[1]
        text_x0 = cx - text_width / 2
        text_y0 = cy - text_height / 2
        text_x1 = cx + text_width / 2
        text_y1 = cy + text_height / 2

        # Draw the rectangle encapsulating the text
        draw.rectangle((text_x0, text_y0, text_x1, text_y1), fill=colors[elt["label"]])

        # Draw the text at the center of the bounding box
        draw.text(
            (text_x0, text_y0),
            label,
            fill="black",
            font=font,
            anchor="lt",
        )

    return image


FUNCTION_TOOLS = [
    owlv2_object_detection,
    owlv2_sam2_instance_segmentation,
    owlv2_sam2_video_tracking,
    countgd_object_detection,
    countgd_sam2_instance_segmentation,
    countgd_sam2_video_tracking,
    florence2_ocr,
    florence2_sam2_instance_segmentation,
    florence2_sam2_video_tracking,
    florence2_object_detection,
    claude35_text_extraction,
    document_extraction,
    document_qa,
    ocr,
    qwen2_vl_images_vqa,
    qwen2_vl_video_vqa,
    detr_segmentation,
    depth_anything_v2,
    generate_pose_image,
    vit_image_classification,
    vit_nsfw_classification,
    video_temporal_localization,
    flux_image_inpainting,
    siglip_classification,
    minimum_distance,
]

UTIL_TOOLS = [
    extract_frames_and_timestamps,
    save_json,
    load_image,
    save_image,
    save_video,
    overlay_bounding_boxes,
    overlay_segmentation_masks,
    overlay_heat_map,
]

TOOLS = FUNCTION_TOOLS + UTIL_TOOLS

TOOLS_DF = get_tools_df(TOOLS)  # type: ignore
TOOL_DESCRIPTIONS = get_tool_descriptions(TOOLS)  # type: ignore
TOOL_DOCSTRING = get_tool_documentation(TOOLS)  # type: ignore
TOOLS_INFO = get_tools_info(FUNCTION_TOOLS)  # type: ignore
UTILITIES_DOCSTRING = get_tool_documentation(UTIL_TOOLS)  # type: ignore<|MERGE_RESOLUTION|>--- conflicted
+++ resolved
@@ -295,7 +295,6 @@
                 f"Object detection model '{od_model}' is not implemented."
             )
 
-<<<<<<< HEAD
         return segment_results, function_name
 
     # Process each segment and collect detections
@@ -312,33 +311,6 @@
             object_detection_tool=_apply_object_detection,
         )
         detections_per_segment.append(segment_detections)
-=======
-    image_size = frames[0].shape[:2]
-
-    def _transform_detections(
-        input_list: List[Optional[List[Dict[str, Any]]]],
-    ) -> List[Optional[Dict[str, Any]]]:
-        output_list: List[Optional[Dict[str, Any]]] = []
-
-        for _, frame in enumerate(input_list):
-            if frame is not None:
-                labels = [detection["label"] for detection in frame]
-                bboxes = [
-                    denormalize_bbox(detection["bbox"], image_size)
-                    for detection in frame
-                ]
-
-                output_list.append(
-                    {
-                        "labels": labels,
-                        "bboxes": bboxes,
-                    }
-                )
-            else:
-                output_list.append(None)
-
-        return output_list
->>>>>>> 7daa162b
 
     merged_detections = merge_segments(detections_per_segment)
     post_processed = post_process(merged_detections, image_size)
