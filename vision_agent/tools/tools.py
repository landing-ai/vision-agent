--- conflicted
+++ resolved
@@ -871,12 +871,9 @@
             ImageCaption,
             GroundingDINO,
             AgentGroundingSAM,
-<<<<<<< HEAD
             ZeroShotCounting,
             VisualPromptCounting,
-=======
             AgentDINOv,
->>>>>>> 7d724391
             ExtractFrames,
             Crop,
             BboxArea,
