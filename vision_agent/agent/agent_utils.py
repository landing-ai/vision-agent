--- conflicted
+++ resolved
@@ -32,7 +32,6 @@
             json_str = json_str[json_str.find("```") + len("```") :]
             # get the last ``` not one from an intermediate string
             json_str = json_str[: json_str.find("}```")]
-<<<<<<< HEAD
         try:
             json_dict = json.loads(json_str)
         except json.JSONDecodeError as e:
@@ -42,10 +41,7 @@
             error_msg = f"Could not extract JSON from the given str: {json_str}.\nFunction input:\n{input_json_str}"
             _LOGGER.exception(error_msg)
             raise ValueError(error_msg) from e
-=======
 
-        json_dict = json.loads(json_str)
->>>>>>> 7e149d14
     return json_dict  # type: ignore
 
 
