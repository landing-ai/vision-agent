--- conflicted
+++ resolved
@@ -101,11 +101,7 @@
     for m in media:
         m = Path(m)
         extension = m.suffix
-<<<<<<< HEAD
-        if extension in [".jpg", ".jpeg", ".png"]:
-=======
         if extension in [".jpg", ".jpeg", ".png", ".bmp"]:
->>>>>>> 7223a3ed
             new_media.append(m)
         elif extension in [".mp4", ".mov"]:
             frames = T.extract_frames(m)
@@ -457,81 +453,6 @@
         if not chat:
             raise ValueError("Chat cannot be empty.")
 
-<<<<<<< HEAD
-        if media is not None:
-            media = _EXECUTE.upload_file(media)
-            for chat_i in chat:
-                if chat_i["role"] == "user":
-                    chat_i["content"] += f" Image name {media}"
-
-        # re-grab custom tools
-        global _DEFAULT_IMPORT
-        _DEFAULT_IMPORT = "\n".join(T.__new_tools__)
-
-        code = ""
-        test = ""
-        working_memory: List[Dict[str, str]] = []
-        results = {"code": "", "test": "", "plan": []}
-        plan = []
-        success = False
-        retries = 0
-
-        while not success and retries < self.max_retries:
-            self.log_progress(
-                {
-                    "type": "plans",
-                    "status": "started",
-                }
-            )
-            plan_i = write_plan(
-                chat,
-                T.TOOL_DESCRIPTIONS,
-                format_memory(working_memory),
-                self.planner,
-                media=[media] if media else None,
-            )
-            plan_i_str = "\n-".join([e["instructions"] for e in plan_i])
-
-            self.log_progress(
-                {
-                    "type": "plans",
-                    "status": "completed",
-                    "payload": plan_i,
-                }
-            )
-            if self.verbosity >= 1:
-
-                _LOGGER.info(
-                    f"""
-{tabulate(tabular_data=plan_i, headers="keys", tablefmt="mixed_grid", maxcolwidths=_MAX_TABULATE_COL_WIDTH)}"""
-                )
-
-            tool_info = retrieve_tools(
-                plan_i,
-                self.tool_recommender,
-                self.log_progress,
-                self.verbosity,
-            )
-            results = write_and_test_code(
-                FULL_TASK.format(user_request=chat[0]["content"], subtasks=plan_i_str),
-                tool_info,
-                T.UTILITIES_DOCSTRING,
-                working_memory,
-                self.coder,
-                self.tester,
-                self.debugger,
-                self.log_progress,
-                verbosity=self.verbosity,
-                input_media=media,
-            )
-            success = cast(bool, results["success"])
-            code = cast(str, results["code"])
-            test = cast(str, results["test"])
-            working_memory.extend(results["working_memory"])  # type: ignore
-            plan.append({"code": code, "test": test, "plan": plan_i})
-
-            if self_reflection:
-=======
         # NOTE: each chat should have a dedicated code interpreter instance to avoid concurrency issues
         with CodeInterpreterFactory.new_instance() as code_interpreter:
             if media is not None:
@@ -553,7 +474,6 @@
             retries = 0
 
             while not success and retries < self.max_retries:
->>>>>>> 7223a3ed
                 self.log_progress(
                     {
                         "type": "plans",
@@ -576,11 +496,6 @@
                         "payload": plan_i,
                     }
                 )
-<<<<<<< HEAD
-                working_memory.append({"code": f"{code}\n{test}", "feedback": feedback})
-            else:
-                break
-=======
                 if self.verbosity >= 1:
                     _LOGGER.info(
                         f"\n{tabulate(tabular_data=plan_i, headers='keys', tablefmt='mixed_grid', maxcolwidths=_MAX_TABULATE_COL_WIDTH)}"
@@ -642,6 +557,8 @@
                     working_memory.append(
                         {"code": f"{code}\n{test}", "feedback": feedback}
                     )
+                else:
+                    break
 
                 retries += 1
 
@@ -657,7 +574,6 @@
                     },
                 }
             )
->>>>>>> 7223a3ed
 
             if display_visualization:
                 for res in execution_result.results:
