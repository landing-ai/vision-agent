--- conflicted
+++ resolved
@@ -8,16 +8,12 @@
 from PIL import Image
 from tabulate import tabulate
 
-<<<<<<< HEAD
-from vision_agent.image_utils import overlay_bboxes, overlay_heat_map, overlay_masks
-=======
 from vision_agent.image_utils import (
     convert_to_b64,
     overlay_bboxes,
     overlay_heat_map,
     overlay_masks,
 )
->>>>>>> cec32f73
 from vision_agent.llm import LLM, OpenAILLM
 from vision_agent.lmm import LMM, OpenAILMM
 from vision_agent.tools import TOOLS
