--- conflicted
+++ resolved
@@ -23,8 +23,7 @@
 from vision_agent.utils.execute import CodeInterpreter, CodeInterpreterFactory
 
 
-<<<<<<< HEAD
-def extract_conversation_for_generate_code(
+def extract_conversation(
     chat: List[AgentMessage],
 ) -> Tuple[List[AgentMessage], Optional[str]]:
     chat = copy.deepcopy(chat)
@@ -61,10 +60,8 @@
     return extracted_chat_strip_code, final_code
 
 
-=======
->>>>>>> 64a800bc
 def run_conversation(agent: LMM, chat: List[AgentMessage]) -> str:
-    extracted_chat, _ = extract_conversation_for_generate_code(chat)
+    extracted_chat, _ = extract_conversation(chat)
     extracted_chat = extracted_chat[-10:]
 
     conv = format_conversation(chat)
@@ -83,60 +80,16 @@
     )
 
 
-<<<<<<< HEAD
-=======
-def extract_conversation_for_generate_code(
-    chat: List[AgentMessage],
-) -> Tuple[List[AgentMessage], Optional[str]]:
-    chat = copy.deepcopy(chat)
-
-    # if we are in the middle of an interaction, return all the intermediate planning
-    # steps
-    if check_for_interaction(chat):
-        return chat, None
-
-    extracted_chat = []
-    for chat_i in chat:
-        if chat_i.role == "user":
-            extracted_chat.append(chat_i)
-        elif chat_i.role == "coder":
-            if "<final_code>" in chat_i.content:
-                extracted_chat.append(chat_i)
-
-    # only keep the last <final_code> and <final_test>
-    final_code = None
-    extracted_chat_strip_code: List[AgentMessage] = []
-    for chat_i in reversed(extracted_chat):
-        if "<final_code>" in chat_i.content and final_code is None:
-            extracted_chat_strip_code = [chat_i] + extracted_chat_strip_code
-            final_code = extract_tag(chat_i.content, "final_code")
-            if final_code is not None:
-                test_code = extract_tag(chat_i.content, "final_test")
-                final_code += "\n" + test_code if test_code is not None else ""
-
-        if "<final_code>" in chat_i.content and final_code is not None:
-            continue
-
-        extracted_chat_strip_code = [chat_i] + extracted_chat_strip_code
-
-    return extracted_chat_strip_code[-5:], final_code
-
-
->>>>>>> 64a800bc
 def maybe_run_action(
     coder: AgentCoder,
     action: Optional[str],
     chat: List[AgentMessage],
     code_interpreter: Optional[CodeInterpreter] = None,
 ) -> Optional[List[AgentMessage]]:
-    extracted_chat, final_code = extract_conversation_for_generate_code(chat)
+    extracted_chat, final_code = extract_conversation(chat)
     # only keep last 5 messages to keep context recent and not overwhelm LLM
     extracted_chat = extracted_chat[-5:]
     if action == "generate_or_edit_vision_code":
-<<<<<<< HEAD
-=======
-        extracted_chat, _ = extract_conversation_for_generate_code(chat)
->>>>>>> 64a800bc
         # there's an issue here because coder.generate_code will send it's code_context
         # to the outside user via it's update_callback, but we don't necessarily have
         # access to that update_callback here, so we re-create the message using
@@ -156,10 +109,6 @@
                 )
             ]
     elif action == "edit_code":
-<<<<<<< HEAD
-=======
-        extracted_chat, final_code = extract_conversation_for_generate_code(chat)
->>>>>>> 64a800bc
         plan_context = PlanContext(
             plan="Edit the latest code observed in the fewest steps possible according to the user's feedback.",
             instructions=[
