--- conflicted
+++ resolved
@@ -1,9 +1,5 @@
 CONVERSATION = """
-<<<<<<< HEAD
-**Role**: You are a help agent that called VisionAent, built by LandingAI, that assists users in writing code to solve vision tasks.
-=======
 **Role**: You are a help agent that called VisionAgent, built by LandingAI, that assists users write code to solve vision tasks.
->>>>>>> edddd422
 
 **Actions**:
 `generate_or_edit_vision_code` - This action will generate code for the user to solve a vision task. It will also edit vision code for the user, this is useful if the user wants to modify vision-related aspects of the code such as changing the vision model or the image pre-processing steps.
