[build-system]
requires = ["hatchling"]
build-backend = "hatchling.build"

[project]
name = "vision-agent"
<<<<<<< HEAD
version = "1.1.11"
=======
version = "1.1.13"
>>>>>>> 723e4e53
description = "Toolset for Vision Agent"
authors = [{ name = "Landing AI", email = "dev@landing.ai" }]
requires-python = ">=3.9,<4.0"
readme = "README.md"
dependencies = [
    "numpy>=1.21.0,<2.0.0",
    "pillow==10.*",
    "requests==2.*",
    "tqdm>=4.64.0,<5.0.0",
    "pandas==2.*",
    "openai==1.55.3",
    "httpx==0.27.2",
    "flake8>=7.0.0,<8",
    "typing_extensions==4.*",
    "opencv-python==4.*",
    "tabulate>=0.9.0,<0.10",
    "scipy==1.13.*",
    "nbclient>=0.10.0,<0.11",
    "nbformat>=5.10.4,<6",
    "rich>=13.7.1,<14",
    "ipykernel>=6.29.4,<7",
    "tenacity>=8.3.0,<9",
    "pillow-heif>=0.16.0,<0.17",
    "anthropic>=0.31.0,<0.32",
    "pydantic>=2.0.0,<3",
    "av>=11.0.0,<12",
    "libcst>=1.5.0,<2",
    "matplotlib>=3.9.2,<4",
    "scikit-learn>=1.5.2,<2",
    "opentelemetry-api>=1.29.0,<2",
    "dotenv>=0.9.9,<0.10",
    "pymupdf>=1.23.0,<2",
    "google-genai>=1.0.0,<2",
    "yt-dlp>=2025.3.31",
]

[project.urls]
Homepage = "https://landing.ai"
repository = "https://github.com/landing-ai/vision-agent"
documentation = "https://github.com/landing-ai/vision-agent"

[dependency-groups]
dev = [
    "autoflake==1.*",
    "pytest==7.*",
    "black>=23,<25",
    "isort==5.*",
    "responses>=0.23.1,<0.24",
    "mypy<1.8.0",
    "types-requests>=2.31.0.0,<3",
    "types-pillow>=9.5.0.4,<10",
    "data-science-types>=0.2.23,<0.3",
    "types-tqdm>=4.65.0.1,<5",
    "griffe>=0.45.3,<0.46",
    "mkdocs>=1.5.3,<2",
    "mkdocstrings[python]>=0.23.0,<0.24",
    "mkdocs-material>=9.4.2,<10",
    "types-tabulate>=0.9.0.20240106,<0.10",
    "scikit-image<0.23.1",
    "pre-commit>=3.8.0,<4",
]

[tool.hatch.build.targets.wheel]
include = [
    "vision_agent",
    "vision_agent/.sim_tools/*",
]


[tool.hatch.build.targets.sdist]
include = [
    "vision_agent",
    "vision_agent/.sim_tools/*",
]

[tool.pytest.ini_options]
log_cli = true
log_cli_level = "INFO"
log_cli_format = "%(asctime)s [%(levelname)s] %(message)s (%(filename)s:%(lineno)s)"
log_cli_date_format = "%Y-%m-%d %H:%M:%S"

[tool.black]
exclude = '.vscode|.eggs|venv'
line-length = 88  # suggested by black official site

[tool.isort]
line_length = 88
profile = "black"

[tool.mypy]
plugins = "pydantic.mypy"

exclude = "tests"
show_error_context = true
pretty = true
check_untyped_defs = true
disallow_untyped_defs = true
no_implicit_optional = true
strict_optional = true
strict_equality = true
extra_checks = true
warn_redundant_casts = true
warn_unused_configs = true
warn_unused_ignores = true
warn_return_any = true
show_error_codes = true

[[tool.mypy.overrides]]
ignore_missing_imports = true
module = [
    "cv2.*",
    "openai.*",
    "sentence_transformers.*",
]<|MERGE_RESOLUTION|>--- conflicted
+++ resolved
@@ -4,11 +4,7 @@
 
 [project]
 name = "vision-agent"
-<<<<<<< HEAD
-version = "1.1.11"
-=======
 version = "1.1.13"
->>>>>>> 723e4e53
 description = "Toolset for Vision Agent"
 authors = [{ name = "Landing AI", email = "dev@landing.ai" }]
 requires-python = ">=3.9,<4.0"
